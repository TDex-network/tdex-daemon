--- conflicted
+++ resolved
@@ -55,10 +55,6 @@
 ## shorttest: runs unit tests by skipping those that are time expensive
 shorttest:
 	@echo "Testing..."
-<<<<<<< HEAD
 	rm -rf ./internal/core/application/testdb
 	rm -rf ./internal/infrastructure/storage/db/badger/testdb
-	go test -short -v -count=1 -race ./...
-=======
 	go test -v -count=1 -race -short ./...
->>>>>>> 04be86ae
