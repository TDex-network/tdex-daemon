.PHONY: build-arm build-linux build-mac clean cov fmt help vet test

## build-arm: build binary for ARM
build-arm:
	export GO111MODULE=on
	chmod u+x ./scripts/build
	./scripts/build linux arm

## build-linux: build binary for Linux
build-linux:
	export GO111MODULE=on
	chmod u+x ./scripts/build
	./scripts/build linux amd64

## build-mac: build binary for Mac
build-mac:
	export GO111MODULE=on
	chmod u+x ./scripts/build
	./scripts/build darwin amd64

## build-cli-arm: build CLI for ARM
build-cli-arm:
	export GO111MODULE=on
	chmod u+x ./scripts/build
	./scripts/build-cli linux arm

## build-linux: build CLI for Linux
build-cli-linux:
	export GO111MODULE=on
	chmod u+x ./scripts/build
	./scripts/build-cli linux amd64

## build-cli-mac: build CLI for Mac
build-cli-mac:
	export GO111MODULE=on
	chmod u+x ./scripts/build
	./scripts/build-cli darwin amd64


## build: build for all platforms
build: build-arm build-linux build-mac

## build-cli: build CLI for all platforms
build-cli: build-cli-arm build-cli-linux build-cli-mac


## clean: cleans the binary
clean:
	@echo "Cleaning..."
	@go clean

## cov: generates coverage report
cov:
	@echo "Coverage..."
	go test -cover ./...

## fmt: Go Format
fmt:
	@echo "Gofmt..."
	@if [ -n "$(gofmt -l .)" ]; then echo "Go code is not formatted"; exit 1; fi


## help: prints this help message
help:
	@echo "Usage: \n"
	@sed -n 's/^##//p' ${MAKEFILE_LIST} | column -t -s ':' |  sed -e 's/^/ /'

## run-linux: Run locally with default configuration
run-linux: clean build-linux
	./build/tdexd-linux-amd64

## run-mac: Run locally with default configuration
run-mac: clean build-mac
	./build/tdexd-darwin-amd64

## vet: code analysis
vet:
	@echo "Vet..."
	@go vet ./...

## clean-test: remove test folders
clean-test:
	@echo "Deleting test folders..."
	rm -rf ./internal/core/application/testDatadir*
	rm -rf ./internal/infrastructure/storage/db/badger/testdb

## test: runs go unit test with default values
test: clean-test fmt shorttest

## shorttest: runs unit tests by skipping those that are time expensive
shorttest:
	@echo "Testing..."
<<<<<<< HEAD
	go test -v -race -count=1 -short ./...
=======
	go test -v -count=1 -short ./...
>>>>>>> 232f49f5

## integrationtest: runs e2e tests by
integrationtest:
	@echo "E2E Testing..."
	go test -v -count=1 -race ./cmd/tdexd
<|MERGE_RESOLUTION|>--- conflicted
+++ resolved
@@ -90,11 +90,7 @@
 ## shorttest: runs unit tests by skipping those that are time expensive
 shorttest:
 	@echo "Testing..."
-<<<<<<< HEAD
-	go test -v -race -count=1 -short ./...
-=======
 	go test -v -count=1 -short ./...
->>>>>>> 232f49f5
 
 ## integrationtest: runs e2e tests by
 integrationtest:
