--- conflicted
+++ resolved
@@ -4,7 +4,6 @@
 	"github.com/vulpemventures/go-elements/transaction"
 )
 
-<<<<<<< HEAD
 // Utxo represents a transaction output in the elements chain.
 type Utxo interface {
 	Hash() string
@@ -23,27 +22,6 @@
 	IsConfirmed() bool
 	IsRevealed() bool
 	Parse() (*transaction.TxInput, *transaction.TxOutput, error)
-=======
-type Service interface {
-	GetUnspents(addr string, blindKeys [][]byte) ([]Utxo, error)
-	GetTransactionHex(hash string) (string, error)
-	IsTransactionConfirmed(txID string) (bool, error)
-	GetTransactionStatus(txID string) (map[string]interface{}, error)
-	GetTransactionsForAddress(address string) ([]Transaction, error)
-	BroadcastTransaction(txHex string) (string, error)
-	// regtest only
-	Faucet(address string) (string, error)
-	Mint(address string, amount int) (string, string, error)
-	GetUnspentsForAddresses(
-		addresses []string,
-		blindingKeys [][]byte,
-	) ([]Utxo, error)
-	GetBlockHeight() (int, error)
-}
-
-type explorer struct {
-	apiUrl string
->>>>>>> b4ffff33
 }
 
 // Transaction represents a transaction in the elements chain.
@@ -89,4 +67,6 @@
 	Faucet(address string) (txid string, err error)
 	// Mint funds the given address with a certain amount of a new issued asset.
 	Mint(address string, amount int) (txid string, asset string, err error)
+	// GetBlockHeight returns the the number of block of the blockchain.
+	GetBlockHeight() (int, error)
 }