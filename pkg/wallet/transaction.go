package wallet

import (
	"encoding/hex"
	"fmt"

	"github.com/tdex-network/tdex-daemon/pkg/bufferutil"
	"github.com/tdex-network/tdex-daemon/pkg/explorer"
	"github.com/vulpemventures/go-elements/network"
	"github.com/vulpemventures/go-elements/pset"
	"github.com/vulpemventures/go-elements/transaction"
)

// CreateTx crafts a new empty partial transaction
func (w *Wallet) CreateTx() (string, error) {
	ptx, err := pset.New([]*transaction.TxInput{}, []*transaction.TxOutput{}, 2, 0)
	if err != nil {
		return "", err
	}
	return ptx.ToBase64()
}

// UpdateSwapTxOpts is the struct given to UpdateTx method
type UpdateSwapTxOpts struct {
	PsetBase64           string
	Unspents             []explorer.Utxo
	InputAmount          uint64
	InputAsset           string
	OutputAmount         uint64
	OutputAsset          string
	OutputDerivationPath string
	ChangeDerivationPath string
	Network              *network.Network
}

func (o UpdateSwapTxOpts) validate() error {
	if len(o.PsetBase64) <= 0 {
		return ErrNullPset
	}
	_, err := pset.NewPsetFromBase64(o.PsetBase64)
	if err != nil {
		return err
	}

	if o.Network == nil {
		return ErrNullNetwork
	}

	// check input args
	if o.InputAmount == 0 {
		return ErrZeroInputAmount
	}
	if _, err := bufferutil.ValueToBytes(o.InputAmount); err != nil {
		return err
	}
	if len(o.InputAsset)/2 != 32 {
		return ErrInvalidInputAsset
	}
	if _, err := bufferutil.AssetHashToBytes(o.InputAsset); err != nil {
		return ErrInvalidInputAsset
	}

	// check input list
	if len(o.Unspents) <= 0 {
		return ErrEmptyUnspents
	}
	for _, in := range o.Unspents {
		_, _, err := in.Parse()
		if err != nil {
			return err
		}
	}

	// check output args
	if o.OutputAmount == 0 {
		return ErrZeroOutputAmount
	}
	if _, err := bufferutil.ValueToBytes(o.OutputAmount); err != nil {
		return err
	}
	if len(o.OutputAsset)/2 != 32 {
		return ErrInvalidOutputAsset
	}
	if _, err := bufferutil.AssetHashToBytes(o.OutputAsset); err != nil {
		return ErrInvalidOutputAsset
	}

	if len(o.OutputDerivationPath) <= 0 {
		return ErrNullOutputDerivationPath
	}
	outputDerivationPath, err := ParseDerivationPath(o.OutputDerivationPath)
	if err != nil {
		return err
	}
	if err := checkDerivationPath(outputDerivationPath); err != nil {
		return err
	}

	if len(o.ChangeDerivationPath) <= 0 {
		return ErrNullChangeDerivationPath
	}
	changeDerivationPath, err := ParseDerivationPath(o.ChangeDerivationPath)
	if err != nil {
		return err
	}
	if err := checkDerivationPath(changeDerivationPath); err != nil {
		return err
	}

	return nil
}

func (o UpdateSwapTxOpts) getUnspentsUnblindingKeys(w *Wallet) ([][]byte, error) {
	keys := make([][]byte, 0, len(o.Unspents))
	for _, u := range o.Unspents {
		blindingPrvkey, _, err := w.DeriveBlindingKeyPair(
			DeriveBlindingKeyPairOpts{
				Script: u.Script(),
			},
		)
		if err != nil {
			return nil, err
		}
		keys = append(keys, blindingPrvkey.Serialize())
	}
	return keys, nil
}

// UpdateSwapTx takes care of adding inputs and output(s) to the provided partial
// transaction. Inputs are selected so that the minimum number of them is used
// to reach the target InputAmount. The subset of selected inputs is returned
// along with the updated partial transaction
func (w *Wallet) UpdateSwapTx(opts UpdateSwapTxOpts) (string, []explorer.Utxo, error) {
	if err := opts.validate(); err != nil {
		return "", nil, err
	}
	if err := w.validate(); err != nil {
		return "", nil, err
	}

	ptx, _ := pset.NewPsetFromBase64(opts.PsetBase64)

	selectedUnspents, change, err := explorer.SelectUnspents(
		opts.Unspents,
		opts.InputAmount,
		opts.InputAsset,
	)
	if err != nil {
		return "", nil, err
	}

	_, script, _ := w.DeriveConfidentialAddress(DeriveConfidentialAddressOpts{
		DerivationPath: opts.OutputDerivationPath,
		Network:        opts.Network,
	})
	output, _ := newTxOutput(opts.OutputAsset, opts.OutputAmount, script)

	outputsToAdd := []*transaction.TxOutput{output}
	if change > 0 {
		_, script, _ := w.DeriveConfidentialAddress(DeriveConfidentialAddressOpts{
			DerivationPath: opts.ChangeDerivationPath,
			Network:        opts.Network,
		})

		changeOutput, _ := newTxOutput(opts.InputAsset, change, script)
		outputsToAdd = append(outputsToAdd, changeOutput)
	}

	psetBase64, err := addInsAndOutsToPset(ptx, selectedUnspents, outputsToAdd)
	if err != nil {
		return "", nil, err
	}

	return psetBase64, selectedUnspents, nil
}

// UpdateTxOpts is the struct given to UpdateTx method
type UpdateTxOpts struct {
	PsetBase64           string
	Unspents             []explorer.Utxo
	Outputs              []*transaction.TxOutput
	ChangePathsByAsset   map[string]string
	MilliSatsPerBytes    int
	Network              *network.Network
	WantPrivateBlindKeys bool
	WantChangeForFees    bool
}

func (o UpdateTxOpts) validate() error {
	if len(o.PsetBase64) <= 0 {
		return ErrNullPset
	}
	_, err := pset.NewPsetFromBase64(o.PsetBase64)
	if err != nil {
		return err
	}

	if o.Network == nil {
		return ErrNullNetwork
	}

	if len(o.Unspents) > 0 {
		for _, in := range o.Unspents {
			_, _, err := in.Parse()
			if err != nil {
				return err
			}
		}

		if len(o.ChangePathsByAsset) <= 0 {
			return ErrNullChangePathsByAsset
		}

		for _, out := range o.Outputs {
			asset := bufferutil.AssetHashFromBytes(out.Asset)
			if _, ok := o.ChangePathsByAsset[asset]; !ok {
				return fmt.Errorf("missing derivation path for eventual change of asset '%s'", asset)
			}
		}

		// in case change for network fees is requested, make sure that a change
		// path for LBTC asset exists.
		if o.WantChangeForFees {
			lbtcAsset := o.Network.AssetID
			if _, ok := o.ChangePathsByAsset[lbtcAsset]; !ok {
				return fmt.Errorf("missing derivation path for eventual change of asset '%s'", lbtcAsset)
			}
		}

		if o.MilliSatsPerBytes < 100 {
			return ErrInvalidMilliSatsPerBytes
		}
	}

	return nil
}

func (o UpdateTxOpts) getOutputsTotalAmountsByAsset() map[string]uint64 {
	totalAmountsByAsset := map[string]uint64{}
	for _, out := range o.Outputs {
		asset := bufferutil.AssetHashFromBytes(out.Asset)
		totalAmountsByAsset[asset] += bufferutil.ValueFromBytes(out.Value)
	}
	return totalAmountsByAsset
}

func (o UpdateTxOpts) getUnspentsUnblindingKeys(w *Wallet) [][]byte {
	keys := make([][]byte, 0, len(o.Unspents))
	for _, u := range o.Unspents {
		blindingPrvkey, _, _ := w.DeriveBlindingKeyPair(
			DeriveBlindingKeyPairOpts{
				Script: u.Script(),
			},
		)
		keys = append(keys, blindingPrvkey.Serialize())
	}
	return keys
}

func (o UpdateTxOpts) getInputAssets() []string {
	assets := make([]string, 0, len(o.ChangePathsByAsset))
	for asset := range o.ChangePathsByAsset {
		assets = append(assets, asset)
	}
	return assets
}

// UpdateTxResult is the struct returned by UpdateTx method.
// PsetBase64: the updated partial transaction with new inputs and outputs
// SelectedUnspents: the list of unspents added as inputs to the pset
// ChangeOutptusBlindingKeys: the list of blinding keys for the evnutal
// 														change(s) added to the pset
// FeeAmount: the amount in satoshi of the fee amount that can added in a
//						second moment giving the user the possibility to eventually blind
//						the pset first
type UpdateTxResult struct {
	PsetBase64                string
	SelectedUnspents          []explorer.Utxo
	ChangeOutputsBlindingKeys map[string][]byte
	FeeAmount                 uint64
}

// UpdateTx adds the provided outputs and eventual inputs to the provided
// partial transaction. The assets of the inputs to add is determined by the
// assets of the provided outputs. For each asset type a derivation path for
// an eventual change must be provided.
// Its also mandatory to provide a derivation path for the LBTC asset type
// since this method takes care of adding inputs (if necessary) for covering
// the fee amount.
// While the list of outputs is required, the list of unspents is optional.
// In case it's not empty, a coin selection is performed for each type of
// asset, adding the eventual change output to the list of outputs to add to
// the tx. In the other case, only the outputs are added to the provided
// partial transaction.
func (w *Wallet) UpdateTx(opts UpdateTxOpts) (*UpdateTxResult, error) {
	if err := opts.validate(); err != nil {
		return nil, err
	}
	if err := w.validate(); err != nil {
		return nil, err
	}

	ptx, _ := pset.NewPsetFromBase64(opts.PsetBase64)
	inputsToAdd := make([]explorer.Utxo, 0)
	outputsToAdd := make([]*transaction.TxOutput, len(opts.Outputs))
	changeOutputsBlindingKeys := map[string][]byte{}
	feeAmount := uint64(0)
	copy(outputsToAdd, opts.Outputs)

	if len(opts.Unspents) > 0 {
		// retrieve all the asset hashes of input to add to the pset
		inAssets := opts.getInputAssets()
		// calculate target amount of each asset for coin selection
		totalAmountsByAsset := opts.getOutputsTotalAmountsByAsset()
		// retrieve input prv blinding keys

		// select unspents and update the list of inputs to add and eventually the
		// list of outputs to add by adding the change output if necessary
		for _, asset := range inAssets {
			if totalAmountsByAsset[asset] > 0 {
				selectedUnspents, change, err := explorer.SelectUnspents(
					opts.Unspents,
					totalAmountsByAsset[asset],
					asset,
				)
				if err != nil {
					return nil, err
				}
				inputsToAdd = append(inputsToAdd, selectedUnspents...)

				if change > 0 {
					_, script, _ := w.DeriveConfidentialAddress(
						DeriveConfidentialAddressOpts{
							DerivationPath: opts.ChangePathsByAsset[asset],
							Network:        opts.Network,
						},
					)

					changeOutput, _ := newTxOutput(asset, change, script)
					outputsToAdd = append(outputsToAdd, changeOutput)

					prvBlindingKey, pubBlindingKey, err := w.DeriveBlindingKeyPair(
						DeriveBlindingKeyPairOpts{
							Script: script,
						})
					if err != nil {
						return nil, err
					}
					if opts.WantPrivateBlindKeys {
						changeOutputsBlindingKeys[hex.EncodeToString(script)] =
							prvBlindingKey.Serialize()
					} else {
						changeOutputsBlindingKeys[hex.EncodeToString(script)] =
							pubBlindingKey.SerializeCompressed()
					}
				}
			}
		}

		if opts.WantChangeForFees {
			_, lbtcChangeScript, _ := w.DeriveConfidentialAddress(
				DeriveConfidentialAddressOpts{
					DerivationPath: opts.ChangePathsByAsset[opts.Network.AssetID],
					Network:        opts.Network,
				},
			)

<<<<<<< HEAD
			feeAmount = EstimateTxSize(
				len(inputsToAdd)+len(ptx.Inputs),
				len(outputsToAdd)+len(ptx.Outputs),
				!anyOutputWithScript(outputsToAdd, lbtcChangeScript),
				opts.MilliSatsPerBytes,
=======
			inScriptTypes, inAuxiliaryRedeemScriptSize, inAuxiliaryWitnessSize,
				outScriptTypes, outAuxiliaryRedeemScriptSize := extractScriptTypesFromPset(ptx)
			// expect to add 1 input more to pay for network fees
			for i := 0; i < len(inputsToAdd)+1; i++ {
				inScriptTypes = append(inScriptTypes, P2WPKH)
			}
			for range outputsToAdd {
				outScriptTypes = append(outScriptTypes, P2WPKH)
			}
			// in case there's no LBTC change, let's expect to add 1 output more.
			if !anyOutputWithScript(outputsToAdd, lbtcChangeScript) {
				outScriptTypes = append(outScriptTypes, P2WPKH)
			}
			txSize := EstimateTxSize(
				inScriptTypes, inAuxiliaryRedeemScriptSize, inAuxiliaryWitnessSize,
				outScriptTypes, outAuxiliaryRedeemScriptSize,
>>>>>>> 6270a8ff
			)

			millisatsPerByte := float64(opts.MilliSatsPerBytes) / 1000
			feeAmount = uint64(float64(txSize) * millisatsPerByte)

			// if a LBTC change output already exists and its value covers the
			// estimated fee amount, it's enough to add the fee output and updating
			// the change output's value by subtracting the fee amount.
			// Otherwise, another coin selection over those LBTC utxos not already
			// included is necessary and the already existing change output's value
			// will be eventually updated by adding the change amount returned by the
			// coin selection
			if anyOutputWithScript(outputsToAdd, lbtcChangeScript) {
				changeOutputIndex := outputIndexByScript(outputsToAdd, lbtcChangeScript)
				changeAmount := bufferutil.ValueFromBytes(outputsToAdd[changeOutputIndex].Value)
				if feeAmount < changeAmount {
					outputsToAdd[changeOutputIndex].Value, _ = bufferutil.ValueToBytes(changeAmount - feeAmount)
				} else {
					unspents := getRemainingUnspents(opts.Unspents, inputsToAdd)
					selectedUnspents, change, err := explorer.SelectUnspents(
						unspents,
						feeAmount,
						opts.Network.AssetID,
					)
					if err != nil {
						return nil, err
					}
					inputsToAdd = append(inputsToAdd, selectedUnspents...)

					if change > 0 {
						outputsToAdd[changeOutputIndex].Value, _ = bufferutil.ValueToBytes(changeAmount + change)
					}
				}
			} else {
				// In case there's no LBTC change, it's necessary to choose some other
				// unspents from those not yet selected, add it/them to the list of
				// inputs to add to the tx and add another output for the eventual change
				// returned by the coin selection
				unspents := getRemainingUnspents(opts.Unspents, inputsToAdd)
				selectedUnspents, change, err := explorer.SelectUnspents(
					unspents,
					feeAmount,
					opts.Network.AssetID,
				)
				if err != nil {
					return nil, err
				}
				inputsToAdd = append(inputsToAdd, selectedUnspents...)

				if change > 0 {
					lbtcChangeOutput, _ := newTxOutput(
						opts.Network.AssetID,
						change,
						lbtcChangeScript,
					)
					outputsToAdd = append(outputsToAdd, lbtcChangeOutput)

					lbtcChangePrvBlindingKey, lbtcChangePubBlindingKey, _ := w.DeriveBlindingKeyPair(
						DeriveBlindingKeyPairOpts{
							Script: lbtcChangeScript,
						},
					)

					if opts.WantPrivateBlindKeys {
						changeOutputsBlindingKeys[hex.EncodeToString(lbtcChangeScript)] =
							lbtcChangePrvBlindingKey.Serialize()
					} else {
						changeOutputsBlindingKeys[hex.EncodeToString(lbtcChangeScript)] =
							lbtcChangePubBlindingKey.SerializeCompressed()
					}
				}
			}
		}
	}

	psetBase64, err := addInsAndOutsToPset(ptx, inputsToAdd, outputsToAdd)
	if err != nil {
		return nil, err
	}

	return &UpdateTxResult{
		PsetBase64:                psetBase64,
		SelectedUnspents:          inputsToAdd,
		ChangeOutputsBlindingKeys: changeOutputsBlindingKeys,
		FeeAmount:                 feeAmount,
	}, nil
}

// FinalizeAndExtractTransactionOpts is the struct given to FinalizeAndExtractTransaction method
type FinalizeAndExtractTransactionOpts struct {
	PsetBase64 string
}

func (o FinalizeAndExtractTransactionOpts) validate() error {
	if _, err := pset.NewPsetFromBase64(o.PsetBase64); err != nil {
		return err
	}
	return nil
}

// FinalizeAndExtractTransaction attempts to finalize the provided partial
// transaction and eventually extracts the final transaction and returns
// it in hex string format, along with its transaction id
func FinalizeAndExtractTransaction(opts FinalizeAndExtractTransactionOpts) (string, string, error) {
	ptx, _ := pset.NewPsetFromBase64(opts.PsetBase64)

	ok, err := ptx.ValidateAllSignatures()
	if err != nil {
		return "", "", err
	}
	if !ok {
		return "", "", ErrInvalidSignatures
	}

	if err := pset.FinalizeAll(ptx); err != nil {
		return "", "", err
	}

	tx, err := pset.Extract(ptx)
	if err != nil {
		return "", "", err
	}
	txHex, err := tx.ToHex()
	if err != nil {
		return "", "", err
	}
	return txHex, tx.TxHash().String(), nil
}<|MERGE_RESOLUTION|>--- conflicted
+++ resolved
@@ -365,13 +365,6 @@
 				},
 			)
 
-<<<<<<< HEAD
-			feeAmount = EstimateTxSize(
-				len(inputsToAdd)+len(ptx.Inputs),
-				len(outputsToAdd)+len(ptx.Outputs),
-				!anyOutputWithScript(outputsToAdd, lbtcChangeScript),
-				opts.MilliSatsPerBytes,
-=======
 			inScriptTypes, inAuxiliaryRedeemScriptSize, inAuxiliaryWitnessSize,
 				outScriptTypes, outAuxiliaryRedeemScriptSize := extractScriptTypesFromPset(ptx)
 			// expect to add 1 input more to pay for network fees
@@ -388,7 +381,6 @@
 			txSize := EstimateTxSize(
 				inScriptTypes, inAuxiliaryRedeemScriptSize, inAuxiliaryWitnessSize,
 				outScriptTypes, outAuxiliaryRedeemScriptSize,
->>>>>>> 6270a8ff
 			)
 
 			millisatsPerByte := float64(opts.MilliSatsPerBytes) / 1000
