--- conflicted
+++ resolved
@@ -4,11 +4,7 @@
 	"encoding/hex"
 	"fmt"
 
-<<<<<<< HEAD
-	pbtrade "github.com/tdex-network/tdex-protobuf/generated/go/trade"
-=======
 	pb "github.com/tdex-network/tdex-protobuf/generated/go/trade"
->>>>>>> fc2804c6
 
 	"google.golang.org/grpc"
 )
@@ -45,11 +41,6 @@
 }
 
 func isValidTradeType(tradeType int) bool {
-<<<<<<< HEAD
-	return tradeType != int(pbtrade.TradeType_BUY) &&
-		tradeType != int(pbtrade.TradeType_SELL)
-=======
 	return tradeType != int(pb.TradeType_BUY) &&
 		tradeType != int(pb.TradeType_SELL)
->>>>>>> fc2804c6
 }