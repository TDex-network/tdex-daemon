--- conflicted
+++ resolved
@@ -25,14 +25,9 @@
 // MakingFormula defines the interface for implementing the formula to derive the spot price
 type MakingFormula interface {
 	SpotPrice(spotPriceOpts *FormulaOpts) (spotPrice decimal.Decimal)
-<<<<<<< HEAD
-	OutGivenIn(outGivenInOpts *FormulaOpts, amountIn uint64) (amountOut uint64)
-	InGivenOut(inGivenOutOpts *FormulaOpts, amountOut uint64) (amountIn uint64)
-	FormulaType() int
-=======
 	OutGivenIn(outGivenInOpts *FormulaOpts, amountIn uint64) (amountOut uint64, err error)
 	InGivenOut(inGivenOutOpts *FormulaOpts, amountOut uint64) (amountIn uint64, err error)
->>>>>>> 0802fc47
+	FormulaType() int
 }
 
 // NewStrategyFromFormula returns the strategy struct with the name
