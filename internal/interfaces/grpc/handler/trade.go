package grpchandler

import (
	"context"
	"encoding/hex"
	"errors"

	log "github.com/sirupsen/logrus"
	"github.com/tdex-network/tdex-daemon/internal/core/application"
	"github.com/tdex-network/tdex-daemon/internal/core/domain"
	"github.com/tdex-network/tdex-daemon/internal/core/ports"
	pbswap "github.com/tdex-network/tdex-protobuf/generated/go/swap"
	pb "github.com/tdex-network/tdex-protobuf/generated/go/trade"
	"github.com/tdex-network/tdex-protobuf/generated/go/types"
	pbtypes "github.com/tdex-network/tdex-protobuf/generated/go/types"
	"google.golang.org/grpc/codes"
	"google.golang.org/grpc/status"
)

const ErrCannotServeRequest = "cannot serve request, please retry"

type traderHandler struct {
	pb.UnimplementedTradeServer
	traderSvc application.TradeService
	dbManager ports.DbManager
}

func NewTraderHandler(
	traderSvc application.TradeService,
	dbManager ports.DbManager,
) pb.TradeServer {
	return newTraderHandler(traderSvc, dbManager)
}

func newTraderHandler(
	traderSvc application.TradeService,
	dbManager ports.DbManager,
) *traderHandler {
	return &traderHandler{
		traderSvc: traderSvc,
		dbManager: dbManager,
	}
}

func (t traderHandler) Markets(
	ctx context.Context,
	req *pb.MarketsRequest,
) (*pb.MarketsReply, error) {
	return t.markets(ctx, req)
}

func (t traderHandler) Balances(
	ctx context.Context,
	req *pb.BalancesRequest,
) (*pb.BalancesReply, error) {
	return t.balances(ctx, req)
}

func (t traderHandler) MarketPrice(
	ctx context.Context,
	req *pb.MarketPriceRequest,
) (*pb.MarketPriceReply, error) {
	return t.marketPrice(ctx, req)
}

func (t traderHandler) TradePropose(
	req *pb.TradeProposeRequest,
	stream pb.Trade_TradeProposeServer,
) error {
	return t.tradePropose(req, stream)
}

func (t traderHandler) TradeComplete(
	req *pb.TradeCompleteRequest,
	stream pb.Trade_TradeCompleteServer,
) error {
	return t.tradeComplete(req, stream)
}

func (t traderHandler) markets(
	reqCtx context.Context,
	req *pb.MarketsRequest,
) (*pb.MarketsReply, error) {
	res, err := t.dbManager.RunTransaction(
		reqCtx,
		readOnlyTx,
		func(ctx context.Context) (interface{}, error) {
			markets, err := t.traderSvc.GetTradableMarkets(ctx)
			if err != nil {
				return nil, err
			}

			marketsWithFee := make([]*types.MarketWithFee, 0, len(markets))
			for _, v := range markets {
				m := &types.MarketWithFee{
					Market: &types.Market{
						BaseAsset:  v.BaseAsset,
						QuoteAsset: v.QuoteAsset,
					},
					Fee: &types.Fee{
						BasisPoint: v.BasisPoint,
					},
				}
				marketsWithFee = append(marketsWithFee, m)
			}

			return &pb.MarketsReply{Markets: marketsWithFee}, nil
		},
	)
	if err != nil {
		return nil, status.Error(codes.Internal, err.Error())
	}

	return res.(*pb.MarketsReply), nil
}

func (t traderHandler) balances(
	reqCtx context.Context,
	req *pb.BalancesRequest,
) (*pb.BalancesReply, error) {
	mkt := req.GetMarket()
	if err := validateMarket(mkt); err != nil {
		return nil, status.Error(codes.InvalidArgument, err.Error())
	}

	res, err := t.dbManager.RunTransaction(
		reqCtx,
		readOnlyTx,
		func(ctx context.Context) (interface{}, error) {
			balance, err := t.traderSvc.GetMarketBalance(
				ctx,
				application.Market{
					BaseAsset:  req.Market.BaseAsset,
					QuoteAsset: req.Market.QuoteAsset,
				},
			)
			if err != nil {
				return nil, err
			}

			balancesWithFee := make([]*types.BalanceWithFee, 0)
			balancesWithFee = append(balancesWithFee, &types.BalanceWithFee{
				Balance: &types.Balance{
					BaseAmount:  balance.BaseAmount,
					QuoteAmount: balance.QuoteAmount,
				},
				Fee: &types.Fee{
					BasisPoint: balance.BasisPoint,
				},
			})

			return &pb.BalancesReply{
				Balances: balancesWithFee,
			}, nil
		},
	)
	if err != nil {
		return nil, status.Error(codes.Internal, err.Error())
	}

	return res.(*pb.BalancesReply), nil
}

func (t traderHandler) marketPrice(
	reqCtx context.Context,
	req *pb.MarketPriceRequest,
) (*pb.MarketPriceReply, error) {
	market := req.GetMarket()
	if err := validateMarket(market); err != nil {
		return nil, status.Error(codes.InvalidArgument, err.Error())
	}
	tradeType := req.GetType()
	if err := validateTradeType(tradeType); err != nil {
		return nil, status.Error(codes.InvalidArgument, err.Error())
	}
	amount := req.GetAmount()
	if err := validateAmount(amount); err != nil {
		return nil, status.Error(codes.InvalidArgument, err.Error())
	}
	asset := req.GetAsset()
	if err := validateAsset(asset); err != nil {
		return nil, status.Error(codes.InvalidArgument, err.Error())
	}

	res, err := t.dbManager.RunTransaction(
		reqCtx,
		readOnlyTx,
		func(ctx context.Context) (interface{}, error) {
			price, err := t.traderSvc.GetMarketPrice(
				ctx,
				application.Market{
					BaseAsset:  market.GetBaseAsset(),
					QuoteAsset: market.GetQuoteAsset(),
				},
				int(tradeType),
				amount,
				asset,
			)
			if err != nil {
				return nil, err
			}

			basePrice, _ := price.BasePrice.Float64()
			quotePrice, _ := price.QuotePrice.Float64()

			return &pb.MarketPriceReply{
				Prices: []*pbtypes.PriceWithFee{
					{
						Price: &pbtypes.Price{
							BasePrice:  float32(basePrice),
							QuotePrice: float32(quotePrice),
						},
						Fee: &pbtypes.Fee{
							BasisPoint: price.BasisPoint,
						},
						Amount: price.Amount,
						Asset:  price.Asset,
					},
				},
			}, nil
		},
	)
	if err != nil {
		return nil, status.Error(codes.Internal, err.Error())
	}

	return res.(*pb.MarketPriceReply), nil
}

func (t traderHandler) tradePropose(
	req *pb.TradeProposeRequest,
	stream pb.Trade_TradeProposeServer,
) error {
	mkt := req.GetMarket()
	if err := validateMarket(mkt); err != nil {
		return status.Error(codes.InvalidArgument, err.Error())
	}
	tradeType := req.GetType()
	if err := validateTradeType(tradeType); err != nil {
		return status.Error(codes.InvalidArgument, err.Error())
	}
	swapRequest := req.GetSwapRequest()
	if err := validateSwapRequest(swapRequest); err != nil {
		return status.Error(codes.InvalidArgument, err.Error())
	}

	var market = application.Market{
		BaseAsset:  mkt.GetBaseAsset(),
		QuoteAsset: mkt.GetQuoteAsset(),
	}

	res, err := t.dbManager.RunTransaction(
		stream.Context(),
		!readOnlyTx,
		func(ctx context.Context) (interface{}, error) {
			accept, fail, swapExpiryTime, err := t.traderSvc.TradePropose(
				ctx,
				market,
				int(tradeType),
				swapRequest,
			)
			if err != nil {
				return nil, err
			}

			var swapAccept *pbswap.SwapAccept
			var swapFail *pbswap.SwapFail

			if accept != nil {
				swapAccept = &pbswap.SwapAccept{
					Id:                accept.GetId(),
					RequestId:         accept.GetRequestId(),
					Transaction:       accept.GetTransaction(),
					InputBlindingKey:  accept.GetInputBlindingKey(),
					OutputBlindingKey: accept.GetOutputBlindingKey(),
				}
			}
			if fail != nil {
				swapFail = &pbswap.SwapFail{
					Id:             fail.GetId(),
					MessageId:      fail.GetMessageId(),
					FailureCode:    fail.GetFailureCode(),
					FailureMessage: fail.GetFailureMessage(),
				}
			}

			return &pb.TradeProposeReply{
				SwapAccept:     swapAccept,
				SwapFail:       swapFail,
				ExpiryTimeUnix: swapExpiryTime,
			}, nil
		},
	)
	if err != nil {
		log.Debug("trying to process trade proposal: ", err)
		return status.Error(codes.Internal, ErrCannotServeRequest)
	}

	if err := stream.Send(res.(*pb.TradeProposeReply)); err != nil {
		return status.Error(codes.Internal, err.Error())
	}
	return nil
}

func (t traderHandler) tradeComplete(
	req *pb.TradeCompleteRequest,
	stream pb.Trade_TradeCompleteServer,
) error {
<<<<<<< HEAD
	var swapCompletePtr *domain.SwapComplete
	var swapComplete domain.SwapComplete
	if s := req.SwapComplete; s != nil {
		swapComplete = s
		swapCompletePtr = &swapComplete
	}
	var swapFailPtr *domain.SwapFail
	var swapFail domain.SwapFail
	if s := req.SwapFail; s != nil {
		swapFail = s
		swapFailPtr = &swapFail
	}
	res, err := t.dbManager.RunTransaction(
		stream.Context(),
		!readOnlyTx,
		func(ctx context.Context) (interface{}, error) {
			txID, fail, err := t.traderSvc.TradeComplete(
				ctx,
				swapCompletePtr,
				swapFailPtr,
			)
			if err != nil {
				return nil, err
			}
=======
>>>>>>> 9084bb37

	txID, fail, err := t.traderSvc.TradeComplete(
		stream.Context(),
		req.GetSwapComplete(),
		req.GetSwapFail(),
	)

	if err != nil {
		return status.Error(codes.Internal, err.Error())
	}

	var swapFail *pbswap.SwapFail
	if fail != nil {
		swapFail = &pbswap.SwapFail{
			Id:             fail.GetId(),
			MessageId:      fail.GetMessageId(),
			FailureCode:    fail.GetFailureCode(),
			FailureMessage: fail.GetFailureMessage(),
		}
	}

	res := &pb.TradeCompleteReply{
		Txid:     txID,
		SwapFail: swapFail,
	}

	if err = stream.Send(res); err != nil {
		return status.Error(codes.Internal, err.Error())
	}

	return nil
}

func validateTradeType(tType pb.TradeType) error {
	if int(tType) < application.TradeBuy || int(tType) > application.TradeSell {
		return errors.New("trade type is unknown")
	}
	return nil
}

func validateAmount(amount uint64) error {
	if amount <= 0 {
		return errors.New("amount is too low")
	}
	return nil
}

func validateSwapRequest(swapRequest *pbswap.SwapRequest) error {
	if swapRequest == nil {
		return errors.New("swap request is null")
	}
	if swapRequest.GetAmountP() <= 0 ||
		len(swapRequest.GetAssetP()) <= 0 ||
		swapRequest.GetAmountR() <= 0 ||
		len(swapRequest.GetAssetR()) <= 0 ||
		len(swapRequest.GetTransaction()) <= 0 ||
		len(swapRequest.GetInputBlindingKey()) <= 0 ||
		len(swapRequest.GetOutputBlindingKey()) <= 0 {
		return errors.New("swap request is malformed")
	}
	return nil
}

func validateAsset(asset string) error {
	if buf, err := hex.DecodeString(asset); err != nil || len(buf) != 32 {
		return errors.New("invalid asset")
	}
	return nil
}<|MERGE_RESOLUTION|>--- conflicted
+++ resolved
@@ -306,7 +306,6 @@
 	req *pb.TradeCompleteRequest,
 	stream pb.Trade_TradeCompleteServer,
 ) error {
-<<<<<<< HEAD
 	var swapCompletePtr *domain.SwapComplete
 	var swapComplete domain.SwapComplete
 	if s := req.SwapComplete; s != nil {
@@ -319,34 +318,19 @@
 		swapFail = s
 		swapFailPtr = &swapFail
 	}
-	res, err := t.dbManager.RunTransaction(
-		stream.Context(),
-		!readOnlyTx,
-		func(ctx context.Context) (interface{}, error) {
-			txID, fail, err := t.traderSvc.TradeComplete(
-				ctx,
-				swapCompletePtr,
-				swapFailPtr,
-			)
-			if err != nil {
-				return nil, err
-			}
-=======
->>>>>>> 9084bb37
-
 	txID, fail, err := t.traderSvc.TradeComplete(
 		stream.Context(),
-		req.GetSwapComplete(),
-		req.GetSwapFail(),
+		swapCompletePtr,
+		swapFailPtr,
 	)
 
 	if err != nil {
 		return status.Error(codes.Internal, err.Error())
 	}
 
-	var swapFail *pbswap.SwapFail
+	var swapFailStub *pbswap.SwapFail
 	if fail != nil {
-		swapFail = &pbswap.SwapFail{
+		swapFailStub = &pbswap.SwapFail{
 			Id:             fail.GetId(),
 			MessageId:      fail.GetMessageId(),
 			FailureCode:    fail.GetFailureCode(),
@@ -356,7 +340,7 @@
 
 	res := &pb.TradeCompleteReply{
 		Txid:     txID,
-		SwapFail: swapFail,
+		SwapFail: swapFailStub,
 	}
 
 	if err = stream.Send(res); err != nil {
