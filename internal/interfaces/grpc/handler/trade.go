package grpchandler

import (
	"context"
	"encoding/hex"
	"errors"

	log "github.com/sirupsen/logrus"
	"github.com/tdex-network/tdex-daemon/internal/core/application"
	"github.com/tdex-network/tdex-daemon/internal/core/domain"
	"github.com/tdex-network/tdex-daemon/internal/core/ports"
	pbswap "github.com/tdex-network/tdex-protobuf/generated/go/swap"
	pb "github.com/tdex-network/tdex-protobuf/generated/go/trade"
	pbtrade "github.com/tdex-network/tdex-protobuf/generated/go/trade"
	pbtypes "github.com/tdex-network/tdex-protobuf/generated/go/types"
	"google.golang.org/grpc/codes"
	"google.golang.org/grpc/status"
)

const ErrCannotServeRequest = "cannot serve request, please retry"

type traderHandler struct {
	pb.UnimplementedTradeServer
	traderSvc application.TradeService
	dbManager ports.DbManager
}

func NewTraderHandler(
	traderSvc application.TradeService,
	dbManager ports.DbManager,
) pb.TradeServer {
	return newTraderHandler(traderSvc, dbManager)
}

func newTraderHandler(
	traderSvc application.TradeService,
	dbManager ports.DbManager,
) *traderHandler {
	return &traderHandler{
		traderSvc: traderSvc,
		dbManager: dbManager,
	}
}

func (t traderHandler) Markets(
	ctx context.Context,
	req *pb.MarketsRequest,
) (*pb.MarketsReply, error) {
	return t.markets(ctx, req)
}

func (t traderHandler) Balances(
	ctx context.Context,
	req *pb.BalancesRequest,
) (*pb.BalancesReply, error) {
	return t.balances(ctx, req)
}

func (t traderHandler) MarketPrice(
	ctx context.Context,
	req *pb.MarketPriceRequest,
) (*pb.MarketPriceReply, error) {
	return t.marketPrice(ctx, req)
}

func (t traderHandler) TradePropose(
	req *pb.TradeProposeRequest,
	stream pb.Trade_TradeProposeServer,
) error {
	return t.tradePropose(req, stream)
}

func (t traderHandler) TradeComplete(
	req *pb.TradeCompleteRequest,
	stream pb.Trade_TradeCompleteServer,
) error {
	return t.tradeComplete(req, stream)
}

func (t traderHandler) markets(
	reqCtx context.Context,
	req *pb.MarketsRequest,
) (*pb.MarketsReply, error) {
	res, err := t.dbManager.RunTransaction(
		reqCtx,
		readOnlyTx,
		func(ctx context.Context) (interface{}, error) {
			markets, err := t.traderSvc.GetTradableMarkets(ctx)
			if err != nil {
				return nil, err
			}

			marketsWithFee := make([]*pbtypes.MarketWithFee, 0, len(markets))
			for _, v := range markets {
				m := &pbtypes.MarketWithFee{
					Market: &pbtypes.Market{
						BaseAsset:  v.BaseAsset,
						QuoteAsset: v.QuoteAsset,
					},
<<<<<<< HEAD
					Fee: &pbtypes.Fee{
						Asset:      v.FeeAsset,
=======
					Fee: &types.Fee{
>>>>>>> fc2804c6
						BasisPoint: v.BasisPoint,
					},
				}
				marketsWithFee = append(marketsWithFee, m)
			}

			return &pb.MarketsReply{Markets: marketsWithFee}, nil
		},
	)
	if err != nil {
		return nil, status.Error(codes.Internal, err.Error())
	}

	return res.(*pb.MarketsReply), nil
}

func (t traderHandler) balances(
	reqCtx context.Context,
	req *pb.BalancesRequest,
) (*pb.BalancesReply, error) {
	mkt := req.GetMarket()
	if err := validateMarket(mkt); err != nil {
		return nil, status.Error(codes.InvalidArgument, err.Error())
	}

	res, err := t.dbManager.RunTransaction(
		reqCtx,
		readOnlyTx,
		func(ctx context.Context) (interface{}, error) {
			balance, err := t.traderSvc.GetMarketBalance(
				ctx,
				application.Market{
					BaseAsset:  req.Market.BaseAsset,
					QuoteAsset: req.Market.QuoteAsset,
				},
			)
			if err != nil {
				return nil, err
			}

			balancesWithFee := make([]*pbtypes.BalanceWithFee, 0)
			balancesWithFee = append(balancesWithFee, &pbtypes.BalanceWithFee{
				Balance: &pbtypes.Balance{
					BaseAmount:  balance.BaseAmount,
					QuoteAmount: balance.QuoteAmount,
				},
<<<<<<< HEAD
				Fee: &pbtypes.Fee{
					Asset:      balance.FeeAsset,
=======
				Fee: &types.Fee{
>>>>>>> fc2804c6
					BasisPoint: balance.BasisPoint,
				},
			})

			return &pb.BalancesReply{
				Balances: balancesWithFee,
			}, nil
		},
	)
	if err != nil {
		return nil, status.Error(codes.Internal, err.Error())
	}

	return res.(*pb.BalancesReply), nil
}

func (t traderHandler) marketPrice(
	reqCtx context.Context,
	req *pb.MarketPriceRequest,
) (*pb.MarketPriceReply, error) {
	market := req.GetMarket()
	if err := validateMarket(market); err != nil {
		return nil, status.Error(codes.InvalidArgument, err.Error())
	}
	tradeType := req.GetType()
	if err := validateTradeType(tradeType); err != nil {
		return nil, status.Error(codes.InvalidArgument, err.Error())
	}
	amount := req.GetAmount()
	if err := validateAmount(amount); err != nil {
		return nil, status.Error(codes.InvalidArgument, err.Error())
	}
	asset := req.GetAsset()
	if err := validateAsset(asset); err != nil {
		return nil, status.Error(codes.InvalidArgument, err.Error())
	}

	res, err := t.dbManager.RunTransaction(
		reqCtx,
		readOnlyTx,
		func(ctx context.Context) (interface{}, error) {
			price, err := t.traderSvc.GetMarketPrice(
				ctx,
				application.Market{
					BaseAsset:  market.GetBaseAsset(),
					QuoteAsset: market.GetQuoteAsset(),
				},
				int(tradeType),
				amount,
				asset,
			)
			if err != nil {
				return nil, err
			}

			basePrice, _ := price.BasePrice.Float64()
			quotePrice, _ := price.QuotePrice.Float64()

			return &pb.MarketPriceReply{
				Prices: []*pbtypes.PriceWithFee{
					{
						Price: &pbtypes.Price{
							BasePrice:  float32(basePrice),
							QuotePrice: float32(quotePrice),
						},
						Fee: &pbtypes.Fee{
							BasisPoint: price.BasisPoint,
						},
						Amount: price.Amount,
						Asset:  price.Asset,
					},
				},
			}, nil
		},
	)
	if err != nil {
		return nil, status.Error(codes.Internal, err.Error())
	}

	return res.(*pb.MarketPriceReply), nil
}

func (t traderHandler) tradePropose(
	req *pb.TradeProposeRequest,
	stream pb.Trade_TradeProposeServer,
) error {
	mkt := req.GetMarket()
	if err := validateMarket(mkt); err != nil {
		return status.Error(codes.InvalidArgument, err.Error())
	}
	tradeType := req.GetType()
	if err := validateTradeType(tradeType); err != nil {
		return status.Error(codes.InvalidArgument, err.Error())
	}
	swapRequest := req.GetSwapRequest()
	if err := validateSwapRequest(swapRequest); err != nil {
		return status.Error(codes.InvalidArgument, err.Error())
	}

	var market = application.Market{
		BaseAsset:  mkt.GetBaseAsset(),
		QuoteAsset: mkt.GetQuoteAsset(),
	}

	res, err := t.dbManager.RunTransaction(
		stream.Context(),
		!readOnlyTx,
		func(ctx context.Context) (interface{}, error) {
			accept, fail, swapExpiryTime, err := t.traderSvc.TradePropose(
				ctx,
				market,
				int(tradeType),
				swapRequest,
			)
			if err != nil {
				return nil, err
			}

			var swapAccept *pbswap.SwapAccept
			var swapFail *pbswap.SwapFail

			if accept != nil {
				swapAccept = &pbswap.SwapAccept{
					Id:                accept.GetId(),
					RequestId:         accept.GetRequestId(),
					Transaction:       accept.GetTransaction(),
					InputBlindingKey:  accept.GetInputBlindingKey(),
					OutputBlindingKey: accept.GetOutputBlindingKey(),
				}
			}
			if fail != nil {
				swapFail = &pbswap.SwapFail{
					Id:             fail.GetId(),
					MessageId:      fail.GetMessageId(),
					FailureCode:    fail.GetFailureCode(),
					FailureMessage: fail.GetFailureMessage(),
				}
			}

			return &pb.TradeProposeReply{
				SwapAccept:     swapAccept,
				SwapFail:       swapFail,
				ExpiryTimeUnix: swapExpiryTime,
			}, nil
		},
	)
	if err != nil {
		log.Debug("trying to process trade proposal: ", err)
		return status.Error(codes.Internal, ErrCannotServeRequest)
	}

	if err := stream.Send(res.(*pb.TradeProposeReply)); err != nil {
		return status.Error(codes.Internal, err.Error())
	}
	return nil
}

func (t traderHandler) tradeComplete(
	req *pb.TradeCompleteRequest,
	stream pb.Trade_TradeCompleteServer,
) error {
	var swapCompletePtr *domain.SwapComplete
	var swapComplete domain.SwapComplete
	if s := req.SwapComplete; s != nil {
		swapComplete = s
		swapCompletePtr = &swapComplete
	}
	var swapFailPtr *domain.SwapFail
	var swapFail domain.SwapFail
	if s := req.SwapFail; s != nil {
		swapFail = s
		swapFailPtr = &swapFail
	}
	res, err := t.dbManager.RunTransaction(
		stream.Context(),
		!readOnlyTx,
		func(ctx context.Context) (interface{}, error) {
			txID, fail, err := t.traderSvc.TradeComplete(
				ctx,
				swapCompletePtr,
				swapFailPtr,
			)
			if err != nil {
				return nil, err
			}

			var swapFail *pbswap.SwapFail
			if fail != nil {
				swapFail = &pbswap.SwapFail{
					Id:             fail.GetId(),
					MessageId:      fail.GetMessageId(),
					FailureCode:    fail.GetFailureCode(),
					FailureMessage: fail.GetFailureMessage(),
				}
			}

			return &pb.TradeCompleteReply{
				Txid:     txID,
				SwapFail: swapFail,
			}, nil
		},
	)
	if err != nil {
		log.Debug("trying to complete trade: ", err)
		return status.Error(codes.Internal, ErrCannotServeRequest)
	}

	if err := stream.Send(res.(*pb.TradeCompleteReply)); err != nil {
		return status.Error(codes.Internal, err.Error())
	}

	return nil
}

<<<<<<< HEAD
func validateTradeType(tType pbtrade.TradeType) error {
=======
func validateTradeType(tType pb.TradeType) error {
>>>>>>> fc2804c6
	if int(tType) < application.TradeBuy || int(tType) > application.TradeSell {
		return errors.New("trade type is unknown")
	}
	return nil
}

func validateAmount(amount uint64) error {
	if amount <= 0 {
		return errors.New("amount is too low")
	}
	return nil
}

func validateSwapRequest(swapRequest *pbswap.SwapRequest) error {
	if swapRequest == nil {
		return errors.New("swap request is null")
	}
	if swapRequest.GetAmountP() <= 0 ||
		len(swapRequest.GetAssetP()) <= 0 ||
		swapRequest.GetAmountR() <= 0 ||
		len(swapRequest.GetAssetR()) <= 0 ||
		len(swapRequest.GetTransaction()) <= 0 ||
		len(swapRequest.GetInputBlindingKey()) <= 0 ||
		len(swapRequest.GetOutputBlindingKey()) <= 0 {
		return errors.New("swap request is malformed")
	}
	return nil
}

func validateAsset(asset string) error {
	if buf, err := hex.DecodeString(asset); err != nil || len(buf) != 32 {
		return errors.New("invalid asset")
	}
	return nil
}<|MERGE_RESOLUTION|>--- conflicted
+++ resolved
@@ -11,7 +11,7 @@
 	"github.com/tdex-network/tdex-daemon/internal/core/ports"
 	pbswap "github.com/tdex-network/tdex-protobuf/generated/go/swap"
 	pb "github.com/tdex-network/tdex-protobuf/generated/go/trade"
-	pbtrade "github.com/tdex-network/tdex-protobuf/generated/go/trade"
+	"github.com/tdex-network/tdex-protobuf/generated/go/types"
 	pbtypes "github.com/tdex-network/tdex-protobuf/generated/go/types"
 	"google.golang.org/grpc/codes"
 	"google.golang.org/grpc/status"
@@ -90,19 +90,14 @@
 				return nil, err
 			}
 
-			marketsWithFee := make([]*pbtypes.MarketWithFee, 0, len(markets))
+			marketsWithFee := make([]*types.MarketWithFee, 0, len(markets))
 			for _, v := range markets {
-				m := &pbtypes.MarketWithFee{
-					Market: &pbtypes.Market{
+				m := &types.MarketWithFee{
+					Market: &types.Market{
 						BaseAsset:  v.BaseAsset,
 						QuoteAsset: v.QuoteAsset,
 					},
-<<<<<<< HEAD
-					Fee: &pbtypes.Fee{
-						Asset:      v.FeeAsset,
-=======
 					Fee: &types.Fee{
->>>>>>> fc2804c6
 						BasisPoint: v.BasisPoint,
 					},
 				}
@@ -143,18 +138,13 @@
 				return nil, err
 			}
 
-			balancesWithFee := make([]*pbtypes.BalanceWithFee, 0)
-			balancesWithFee = append(balancesWithFee, &pbtypes.BalanceWithFee{
-				Balance: &pbtypes.Balance{
+			balancesWithFee := make([]*types.BalanceWithFee, 0)
+			balancesWithFee = append(balancesWithFee, &types.BalanceWithFee{
+				Balance: &types.Balance{
 					BaseAmount:  balance.BaseAmount,
 					QuoteAmount: balance.QuoteAmount,
 				},
-<<<<<<< HEAD
-				Fee: &pbtypes.Fee{
-					Asset:      balance.FeeAsset,
-=======
 				Fee: &types.Fee{
->>>>>>> fc2804c6
 					BasisPoint: balance.BasisPoint,
 				},
 			})
@@ -369,11 +359,7 @@
 	return nil
 }
 
-<<<<<<< HEAD
-func validateTradeType(tType pbtrade.TradeType) error {
-=======
 func validateTradeType(tType pb.TradeType) error {
->>>>>>> fc2804c6
 	if int(tType) < application.TradeBuy || int(tType) > application.TradeSell {
 		return errors.New("trade type is unknown")
 	}
