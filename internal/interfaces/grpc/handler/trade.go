package grpchandler

import (
	"context"
	"encoding/hex"
	"errors"

	log "github.com/sirupsen/logrus"
	"github.com/tdex-network/tdex-daemon/internal/core/application"
	"github.com/tdex-network/tdex-daemon/internal/core/domain"
	"github.com/tdex-network/tdex-daemon/internal/core/ports"
	pbswap "github.com/tdex-network/tdex-protobuf/generated/go/swap"
	pb "github.com/tdex-network/tdex-protobuf/generated/go/trade"
	"github.com/tdex-network/tdex-protobuf/generated/go/types"
	pbtypes "github.com/tdex-network/tdex-protobuf/generated/go/types"
	"google.golang.org/grpc/codes"
	"google.golang.org/grpc/status"
)

const ErrCannotServeRequest = "cannot serve request, please retry"

type traderHandler struct {
	pb.UnimplementedTradeServer
	traderSvc application.TradeService
	dbManager ports.DbManager
}

func NewTraderHandler(
	traderSvc application.TradeService,
	dbManager ports.DbManager,
) pb.TradeServer {
	return newTraderHandler(traderSvc, dbManager)
}

func newTraderHandler(
	traderSvc application.TradeService,
	dbManager ports.DbManager,
) *traderHandler {
	return &traderHandler{
		traderSvc: traderSvc,
		dbManager: dbManager,
	}
}

func (t traderHandler) Markets(
	ctx context.Context,
	req *pb.MarketsRequest,
) (*pb.MarketsReply, error) {
	return t.markets(ctx, req)
}

func (t traderHandler) Balances(
	ctx context.Context,
	req *pb.BalancesRequest,
) (*pb.BalancesReply, error) {
	return t.balances(ctx, req)
}

func (t traderHandler) MarketPrice(
	ctx context.Context,
	req *pb.MarketPriceRequest,
) (*pb.MarketPriceReply, error) {
	return t.marketPrice(ctx, req)
}

func (t traderHandler) TradePropose(
	req *pb.TradeProposeRequest,
	stream pb.Trade_TradeProposeServer,
) error {
	return t.tradePropose(req, stream)
}

func (t traderHandler) TradeComplete(
	req *pb.TradeCompleteRequest,
	stream pb.Trade_TradeCompleteServer,
) error {
	return t.tradeComplete(req, stream)
}

func (t traderHandler) markets(
	reqCtx context.Context,
	req *pb.MarketsRequest,
) (*pb.MarketsReply, error) {
	res, err := t.dbManager.RunTransaction(
		reqCtx,
		readOnlyTx,
		func(ctx context.Context) (interface{}, error) {
			markets, err := t.traderSvc.GetTradableMarkets(ctx)
			if err != nil {
				return nil, err
			}

			marketsWithFee := make([]*types.MarketWithFee, 0, len(markets))
			for _, v := range markets {
				m := &types.MarketWithFee{
					Market: &types.Market{
						BaseAsset:  v.BaseAsset,
						QuoteAsset: v.QuoteAsset,
					},
					Fee: &types.Fee{
						BasisPoint: v.BasisPoint,
					},
				}
				marketsWithFee = append(marketsWithFee, m)
			}

			return &pb.MarketsReply{Markets: marketsWithFee}, nil
		},
	)
	if err != nil {
		return nil, status.Error(codes.Internal, err.Error())
	}

	return res.(*pb.MarketsReply), nil
}

func (t traderHandler) balances(
	reqCtx context.Context,
	req *pb.BalancesRequest,
) (*pb.BalancesReply, error) {
	mkt := req.GetMarket()
	if err := validateMarket(mkt); err != nil {
		return nil, status.Error(codes.InvalidArgument, err.Error())
	}

	res, err := t.dbManager.RunTransaction(
		reqCtx,
		readOnlyTx,
		func(ctx context.Context) (interface{}, error) {
			balance, err := t.traderSvc.GetMarketBalance(
				ctx,
				application.Market{
					BaseAsset:  req.Market.BaseAsset,
					QuoteAsset: req.Market.QuoteAsset,
				},
			)
			if err != nil {
				return nil, err
			}

			balancesWithFee := make([]*types.BalanceWithFee, 0)
			balancesWithFee = append(balancesWithFee, &types.BalanceWithFee{
				Balance: &types.Balance{
					BaseAmount:  balance.BaseAmount,
					QuoteAmount: balance.QuoteAmount,
				},
				Fee: &types.Fee{
					BasisPoint: balance.BasisPoint,
				},
			})

			return &pb.BalancesReply{
				Balances: balancesWithFee,
			}, nil
		},
	)
	if err != nil {
		return nil, status.Error(codes.Internal, err.Error())
	}

	return res.(*pb.BalancesReply), nil
}

func (t traderHandler) marketPrice(
	reqCtx context.Context,
	req *pb.MarketPriceRequest,
) (*pb.MarketPriceReply, error) {
	market := req.GetMarket()
	if err := validateMarket(market); err != nil {
		return nil, status.Error(codes.InvalidArgument, err.Error())
	}
	tradeType := req.GetType()
	if err := validateTradeType(tradeType); err != nil {
		return nil, status.Error(codes.InvalidArgument, err.Error())
	}
	amount := req.GetAmount()
	if err := validateAmount(amount); err != nil {
		return nil, status.Error(codes.InvalidArgument, err.Error())
	}
	asset := req.GetAsset()
	if err := validateAsset(asset); err != nil {
		return nil, status.Error(codes.InvalidArgument, err.Error())
	}

	res, err := t.dbManager.RunTransaction(
		reqCtx,
		readOnlyTx,
		func(ctx context.Context) (interface{}, error) {
			price, err := t.traderSvc.GetMarketPrice(
				ctx,
				application.Market{
					BaseAsset:  market.GetBaseAsset(),
					QuoteAsset: market.GetQuoteAsset(),
				},
				int(tradeType),
				amount,
				asset,
			)
			if err != nil {
				return nil, err
			}

			basePrice, _ := price.BasePrice.Float64()
			quotePrice, _ := price.QuotePrice.Float64()

			return &pb.MarketPriceReply{
				Prices: []*pbtypes.PriceWithFee{
					{
						Price: &pbtypes.Price{
							BasePrice:  float32(basePrice),
							QuotePrice: float32(quotePrice),
						},
						Fee: &pbtypes.Fee{
							BasisPoint: price.BasisPoint,
						},
						Amount: price.Amount,
						Asset:  price.Asset,
					},
				},
			}, nil
		},
	)
	if err != nil {
		return nil, status.Error(codes.Internal, err.Error())
	}

	return res.(*pb.MarketPriceReply), nil
}

func (t traderHandler) tradePropose(
	req *pb.TradeProposeRequest,
	stream pb.Trade_TradeProposeServer,
) error {
	mkt := req.GetMarket()
	if err := validateMarket(mkt); err != nil {
		return status.Error(codes.InvalidArgument, err.Error())
	}
	tradeType := req.GetType()
	if err := validateTradeType(tradeType); err != nil {
		return status.Error(codes.InvalidArgument, err.Error())
	}
	swapRequest := req.GetSwapRequest()
	if err := validateSwapRequest(swapRequest); err != nil {
		return status.Error(codes.InvalidArgument, err.Error())
	}

	var market = application.Market{
		BaseAsset:  mkt.GetBaseAsset(),
		QuoteAsset: mkt.GetQuoteAsset(),
	}

	res, err := t.dbManager.RunTransaction(
		stream.Context(),
		!readOnlyTx,
		func(ctx context.Context) (interface{}, error) {
			accept, fail, swapExpiryTime, err := t.traderSvc.TradePropose(
				ctx,
				market,
				int(tradeType),
				swapRequest,
			)
			if err != nil {
				return nil, err
			}

			var swapAccept *pbswap.SwapAccept
			var swapFail *pbswap.SwapFail

			if accept != nil {
				swapAccept = &pbswap.SwapAccept{
					Id:                accept.GetId(),
					RequestId:         accept.GetRequestId(),
					Transaction:       accept.GetTransaction(),
					InputBlindingKey:  accept.GetInputBlindingKey(),
					OutputBlindingKey: accept.GetOutputBlindingKey(),
				}
			}
			if fail != nil {
				swapFail = &pbswap.SwapFail{
					Id:             fail.GetId(),
					MessageId:      fail.GetMessageId(),
					FailureCode:    fail.GetFailureCode(),
					FailureMessage: fail.GetFailureMessage(),
				}
			}

			return &pb.TradeProposeReply{
				SwapAccept:     swapAccept,
				SwapFail:       swapFail,
				ExpiryTimeUnix: swapExpiryTime,
			}, nil
		},
	)
	if err != nil {
		log.Debug("trying to process trade proposal: ", err)
		return status.Error(codes.Internal, ErrCannotServeRequest)
	}

	if err := stream.Send(res.(*pb.TradeProposeReply)); err != nil {
		return status.Error(codes.Internal, err.Error())
	}
	return nil
}

func (t traderHandler) tradeComplete(
	req *pb.TradeCompleteRequest,
	stream pb.Trade_TradeCompleteServer,
) error {
<<<<<<< HEAD
=======
	var swapCompletePtr *domain.SwapComplete
	var swapComplete domain.SwapComplete
	if s := req.SwapComplete; s != nil {
		swapComplete = s
		swapCompletePtr = &swapComplete
	}
	var swapFailPtr *domain.SwapFail
	var swapFail domain.SwapFail
	if s := req.SwapFail; s != nil {
		swapFail = s
		swapFailPtr = &swapFail
	}
	res, err := t.dbManager.RunTransaction(
		stream.Context(),
		!readOnlyTx,
		func(ctx context.Context) (interface{}, error) {
			txID, fail, err := t.traderSvc.TradeComplete(
				ctx,
				swapCompletePtr,
				swapFailPtr,
			)
			if err != nil {
				return nil, err
			}
>>>>>>> 0adcc0c0

	txID, fail, err := t.traderSvc.TradeComplete(
		stream.Context(),
		req.GetSwapComplete(),
		req.GetSwapFail(),
	)

	if err != nil {
		return status.Error(codes.Internal, err.Error())
	}

	var swapFail *pbswap.SwapFail
	if fail != nil {
		swapFail = &pbswap.SwapFail{
			Id:             fail.GetId(),
			MessageId:      fail.GetMessageId(),
			FailureCode:    fail.GetFailureCode(),
			FailureMessage: fail.GetFailureMessage(),
		}
	}

	res := &pb.TradeCompleteReply{
		Txid:     txID,
		SwapFail: swapFail,
	}

	if err = stream.Send(res); err != nil {
		return status.Error(codes.Internal, err.Error())
	}

	return nil
}

func validateTradeType(tType pb.TradeType) error {
	if int(tType) < application.TradeBuy || int(tType) > application.TradeSell {
		return errors.New("trade type is unknown")
	}
	return nil
}

func validateAmount(amount uint64) error {
	if amount <= 0 {
		return errors.New("amount is too low")
	}
	return nil
}

func validateSwapRequest(swapRequest *pbswap.SwapRequest) error {
	if swapRequest == nil {
		return errors.New("swap request is null")
	}
	if swapRequest.GetAmountP() <= 0 ||
		len(swapRequest.GetAssetP()) <= 0 ||
		swapRequest.GetAmountR() <= 0 ||
		len(swapRequest.GetAssetR()) <= 0 ||
		len(swapRequest.GetTransaction()) <= 0 ||
		len(swapRequest.GetInputBlindingKey()) <= 0 ||
		len(swapRequest.GetOutputBlindingKey()) <= 0 {
		return errors.New("swap request is malformed")
	}
	return nil
}

func validateAsset(asset string) error {
	if buf, err := hex.DecodeString(asset); err != nil || len(buf) != 32 {
		return errors.New("invalid asset")
	}
	return nil
}<|MERGE_RESOLUTION|>--- conflicted
+++ resolved
@@ -306,33 +306,6 @@
 	req *pb.TradeCompleteRequest,
 	stream pb.Trade_TradeCompleteServer,
 ) error {
-<<<<<<< HEAD
-=======
-	var swapCompletePtr *domain.SwapComplete
-	var swapComplete domain.SwapComplete
-	if s := req.SwapComplete; s != nil {
-		swapComplete = s
-		swapCompletePtr = &swapComplete
-	}
-	var swapFailPtr *domain.SwapFail
-	var swapFail domain.SwapFail
-	if s := req.SwapFail; s != nil {
-		swapFail = s
-		swapFailPtr = &swapFail
-	}
-	res, err := t.dbManager.RunTransaction(
-		stream.Context(),
-		!readOnlyTx,
-		func(ctx context.Context) (interface{}, error) {
-			txID, fail, err := t.traderSvc.TradeComplete(
-				ctx,
-				swapCompletePtr,
-				swapFailPtr,
-			)
-			if err != nil {
-				return nil, err
-			}
->>>>>>> 0adcc0c0
 
 	txID, fail, err := t.traderSvc.TradeComplete(
 		stream.Context(),
