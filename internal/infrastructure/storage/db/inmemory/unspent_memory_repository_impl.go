package inmemory

import (
	"context"
<<<<<<< HEAD
=======
	"fmt"
	"github.com/google/uuid"
	"github.com/tdex-network/tdex-daemon/internal/infrastructure/storage/db/uow"
>>>>>>> 6244e1d8
	"sync"

	"github.com/tdex-network/tdex-daemon/internal/core/domain"
)

// UnspentRepositoryImpl represents an in memory storage
type UnspentRepositoryImpl struct {
	unspents map[domain.UnspentKey]domain.Unspent
	lock     *sync.RWMutex
}

func (r UnspentRepositoryImpl) GetBalance(ctx context.Context, address string, assetHash string) (uint64, error) {
	panic("implement me")
}

func (r UnspentRepositoryImpl) GetAvailableUnspents(ctx context.Context) ([]domain.Unspent, error) {
	panic("implement me")
}

func (r UnspentRepositoryImpl) GetUnspentsForAddresses(ctx context.Context, addresses []string) ([]domain.Unspent, error) {
	panic("implement me")
}

func (r UnspentRepositoryImpl) GetAvailableUnspentsForAddresses(ctx context.Context, addresses []string) ([]domain.Unspent, error) {
	panic("implement me")
}

func (r UnspentRepositoryImpl) GetUnlockedBalance(ctx context.Context, address string, assetHash string) (uint64, error) {
	panic("implement me")
}

func (r UnspentRepositoryImpl) UpdateUnspent(ctx context.Context, unspentKey domain.UnspentKey, updateFn func(m *domain.Unspent) (*domain.Unspent, error)) error {
	panic("implement me")
}

func (r UnspentRepositoryImpl) GetUnspentForKey(ctx context.Context, unspentKey domain.UnspentKey) (*domain.Unspent, error) {
	panic("implement me")
}

//NewUnspentRepositoryImpl returns a new empty MarketRepositoryImpl
func NewUnspentRepositoryImpl() *UnspentRepositoryImpl {
	return &UnspentRepositoryImpl{
		unspents: map[domain.UnspentKey]domain.Unspent{},
		lock:     &sync.RWMutex{},
	}
<<<<<<< HEAD
=======

	// copy the current state of the repo into the transaction
	for k, v := range r.unspents {
		tx.unspents[k] = v
	}
	return tx, nil
}

// ContextKey returns the context key shared between in-memory repositories
func (r UnspentRepositoryImpl) ContextKey() interface{} {
	return uow.InMemoryContextKey
}

func (r UnspentRepositoryImpl) storageByContext(ctx context.Context) (
	unspents map[domain.UnspentKey]domain.Unspent,
) {
	unspents = r.unspents
	if tx, ok := ctx.Value(r).(*UnspentRepositoryTxImpl); ok {
		unspents = tx.unspents
	}
	return
}

func addUnspents(storage map[domain.UnspentKey]domain.Unspent, unspents []domain.Unspent) error {
	addr := unspents[0].Address
	for _, u := range unspents {
		if u.Address != addr {
			return fmt.Errorf("all unspent's must belong to the same address")
		}
	}

	//add new unspent
	for _, newUnspent := range unspents {
		if _, ok := storage[newUnspent.Key()]; !ok {
			storage[domain.UnspentKey{
				TxID: newUnspent.TxID,
				VOut: newUnspent.VOut,
			}] = newUnspent
		}
	}

	//update spent
	for key, oldUnspent := range storage {
		if oldUnspent.Address == addr {
			exist := false
			for _, newUnspent := range unspents {
				if newUnspent.IsKeyEqual(oldUnspent.Key()) {
					exist = true
				}
			}
			if !exist {
				oldUnspent.Spend()
				storage[key] = oldUnspent
			}
		}
	}

	return nil
}

func getAllUnspents(storage map[domain.UnspentKey]domain.Unspent, spent bool) []domain.Unspent {
	unspents := make([]domain.Unspent, 0)
	for _, u := range storage {
		if u.IsSpent() == spent {
			unspents = append(unspents, u)
		}
	}
	return unspents
}

func getBalance(storage map[domain.UnspentKey]domain.Unspent, address, assetHash string) uint64 {
	var balance uint64
	for _, u := range storage {
		if u.Address == address && u.AssetHash == assetHash && !u.IsSpent() && u.IsConfirmed() {
			balance += u.Value
		}
	}
	return balance
}

func getUnlockedBalance(storage map[domain.UnspentKey]domain.Unspent, address, assetHash string) uint64 {
	var balance uint64
	for _, u := range storage {
		if u.Address == address && u.AssetHash == assetHash &&
			!u.IsSpent() && !u.IsLocked() && u.IsConfirmed() {
			balance += u.Value
		}
	}
	return balance
}

func getAvailableUnspents(storage map[domain.UnspentKey]domain.Unspent, addresses []string) []domain.Unspent {
	unspents := make([]domain.Unspent, 0)
	for _, u := range storage {
		if !u.IsSpent() && !u.IsLocked() && u.IsConfirmed() {
			if len(addresses) == 0 {
				unspents = append(unspents, u)
			} else {
				for _, addr := range addresses {
					if addr == u.Address {
						unspents = append(unspents, u)
						break
					}
				}
			}
		}
	}
	return unspents
}

func lockUnspents(
	storage map[domain.UnspentKey]domain.Unspent,
	unspentKeys []domain.UnspentKey,
	tradeID uuid.UUID,
) error {
	for _, key := range unspentKeys {
		if _, ok := storage[key]; !ok {
			return fmt.Errorf("unspent not found for key %v", key)
		}
	}

	for _, key := range unspentKeys {
		unspent := storage[key]
		unspent.Lock(&tradeID)
		storage[key] = unspent
	}
	return nil
>>>>>>> 6244e1d8
}

////AddUnspents method is used by crawler to add unspent's to the memory,
////it assumes that all unspent's belongs to the same address,
////it assumes that each time it is invoked by crawler,
////it assumes that it will receive all unspent's for specific address
////it adds non exiting unspent's to the memory
////in case that unspent's, passed to the function, are not already in memory
////it will mark unspent in memory, as spent
//func (r UnspentRepositoryImpl) AddUnspents(ctx context.Context, unspents []domain.Unspent) error {
//	r.lock.Lock()
//	defer r.lock.Unlock()
//
//	return addUnspents(r.storageByContext(ctx), unspents)
//}
//
//// GetAllUnspents returns all the unspents stored
//func (r UnspentRepositoryImpl) GetAllUnspents(ctx context.Context) []domain.Unspent {
//	r.lock.RLock()
//	defer r.lock.RUnlock()
//
//	return getAllUnspents(r.storageByContext(ctx), false)
//}
//
//// GetAllSpents returns all the unspents that have been spent
//func (r UnspentRepositoryImpl) GetAllSpents(ctx context.Context) []domain.Unspent {
//	r.lock.RLock()
//	defer r.lock.RUnlock()
//
//	return getAllUnspents(r.storageByContext(ctx), true)
//}
//
//// GetBalance returns the balance of the given asset for the given address
//func (r UnspentRepositoryImpl) GetBalance(
//	ctx context.Context,
//	address, assetHash string,
//) uint64 {
//	r.lock.RLock()
//	defer r.lock.RUnlock()
//
//	return getBalance(r.storageByContext(ctx), address, assetHash)
//}
//
//// GetUnlockedBalance returns the total amount of unlocked unspents for the
//// given asset and address
//func (r UnspentRepositoryImpl) GetUnlockedBalance(
//	ctx context.Context,
//	address, assetHash string,
//) uint64 {
//	r.lock.RLock()
//	defer r.lock.RUnlock()
//
//	return getUnlockedBalance(r.storageByContext(ctx), address, assetHash)
//}
//
//// GetAvailableUnspents returns the list of unlocked unspents
//func (r UnspentRepositoryImpl) GetAvailableUnspents(ctx context.Context) []domain.Unspent {
//	r.lock.RLock()
//	defer r.lock.RUnlock()
//
//	return getAvailableUnspents(r.storageByContext(ctx), nil)
//}
//
//// GetAvailableUnspentsForAddresses returns the list of unlocked unspents for
//// the given list of addresses
//func (r UnspentRepositoryImpl) GetAvailableUnspentsForAddresses(
//	ctx context.Context,
//	addresses []string,
//) []domain.Unspent {
//	r.lock.RLock()
//	defer r.lock.RUnlock()
//
//	return getAvailableUnspents(r.storageByContext(ctx), addresses)
//}
//
//// LockUnspents locks the given unspents associating them with the trade where
//// they'are currently used as inputs
//func (r UnspentRepositoryImpl) LockUnspents(
//	ctx context.Context,
//	unspentKeys []domain.UnspentKey,
//	tradeID uuid.UUID,
//) error {
//	r.lock.Lock()
//	defer r.lock.Unlock()
//
//	return lockUnspents(r.storageByContext(ctx), unspentKeys, tradeID)
//}
//
//// UnlockUnspents unlocks the given locked unspents
//func (r UnspentRepositoryImpl) UnlockUnspents(
//	ctx context.Context,
//	unspentKeys []domain.UnspentKey,
//) error {
//	r.lock.Lock()
//	defer r.lock.Unlock()
//
//	return unlockUnspents(r.storageByContext(ctx), unspentKeys)
//}
//
//// Begin returns a new UnspentRepositoryTxImpl
//func (r UnspentRepositoryImpl) Begin() (uow.Tx, error) {
//	tx := &UnspentRepositoryTxImpl{
//		root:     r,
//		unspents: map[domain.UnspentKey]domain.Unspent{},
//	}
//
//	// copy the current state of the repo into the transaction
//	for k, v := range r.unspents {
//		tx.unspents[k] = v
//	}
//	return tx, nil
//}
//
//// ContextKey returns the context key shared between in-memory repositories
//func (r UnspentRepositoryImpl) ContextKey() interface{} {
//	return uow.InMemoryContextKey
//}
//
//func (r UnspentRepositoryImpl) storageByContext(ctx context.Context) (
//	unspents map[domain.UnspentKey]domain.Unspent,
//) {
//	unspents = r.unspents
//	if tx, ok := ctx.Value(r).(*UnspentRepositoryTxImpl); ok {
//		unspents = tx.unspents
//	}
//	return
//}
//
//func addUnspents(storage map[domain.UnspentKey]domain.Unspent, unspents []domain.Unspent) error {
//	addr := unspents[0].Address
//	for _, u := range unspents {
//		if u.Address != addr {
//			return fmt.Errorf("all unspent's must belong to the same address")
//		}
//	}
//
//	//add new unspent
//	for _, newUnspent := range unspents {
//		if _, ok := storage[newUnspent.Key()]; !ok {
//			storage[domain.UnspentKey{
//				TxID: newUnspent.TxID,
//				VOut: newUnspent.VOut,
//			}] = newUnspent
//		}
//	}
//
//	//update spent
//	for key, oldUnspent := range storage {
//		if oldUnspent.Address == addr {
//			exist := false
//			for _, newUnspent := range unspents {
//				if newUnspent.IsKeyEqual(oldUnspent.Key()) {
//					exist = true
//				}
//			}
//			if !exist {
//				oldUnspent.Spend()
//				storage[key] = oldUnspent
//			}
//		}
//	}
//
//	return nil
//}
//
//func getAllUnspents(storage map[domain.UnspentKey]domain.Unspent, spent bool) []domain.Unspent {
//	unspents := make([]domain.Unspent, 0)
//	for _, u := range storage {
//		if u.IsSpent() == spent {
//			unspents = append(unspents, u)
//		}
//	}
//	return unspents
//}
//
//func getBalance(storage map[domain.UnspentKey]domain.Unspent, address, assetHash string) uint64 {
//	var balance uint64
//	for _, u := range storage {
//		if u.Address == address && u.AssetHash == assetHash && !u.IsSpent() && u.IsConfirmed() {
//			balance += u.Value
//		}
//	}
//	return balance
//}
//
//func getUnlockedBalance(storage map[domain.UnspentKey]domain.Unspent, address, assetHash string) uint64 {
//	var balance uint64
//	for _, u := range storage {
//		if u.Address == address && u.AssetHash == assetHash &&
//			!u.IsSpent() && !u.IsLocked() && u.IsConfirmed() {
//			balance += u.Value
//		}
//	}
//	return balance
//}
//
//func getAvailableUnspents(storage map[domain.UnspentKey]domain.Unspent, addresses []string) []domain.Unspent {
//	unspents := make([]domain.Unspent, 0)
//	for _, u := range storage {
//		if !u.IsSpent() && !u.IsLocked() && u.IsConfirmed() {
//			if len(addresses) == 0 {
//				unspents = append(unspents, u)
//			} else {
//				for _, addr := range addresses {
//					if addr == u.Address {
//						unspents = append(unspents, u)
//						break
//					}
//				}
//			}
//		}
//	}
//	return unspents
//}
//
//func lockUnspents(
//	storage map[domain.UnspentKey]domain.Unspent,
//	unspentKeys []domain.UnspentKey,
//	tradeID uuid.UUID,
//) error {
//	for _, key := range unspentKeys {
//		if _, ok := storage[key]; !ok {
//			return fmt.Errorf("unspent not found for key %v", key)
//		}
//	}
//
//	for _, key := range unspentKeys {
//		unspent := storage[key]
//		unspent.Lock(&tradeID)
//		storage[key] = unspent
//	}
//	return nil
//}
//
//func unlockUnspents(
//	storage map[domain.UnspentKey]domain.Unspent,
//	unspentKeys []domain.UnspentKey,
//) error {
//	for _, key := range unspentKeys {
//		if _, ok := storage[key]; !ok {
//			return fmt.Errorf("unspent not found for key %v", key)
//		}
//	}
//
//	for _, key := range unspentKeys {
//		unspent := storage[key]
//		unspent.UnLock()
//		storage[key] = unspent
//	}
//	return nil
//}

// UnspentRepositoryTxImpl allows to make transactional read/write operation
// on the in-memory repository
type UnspentRepositoryTxImpl struct {
	root     UnspentRepositoryImpl
	unspents map[domain.UnspentKey]domain.Unspent
}

// Commit applies the updates made to the state of the transaction to its root
func (tx *UnspentRepositoryTxImpl) Commit() error {
	for k, v := range tx.unspents {
		tx.root.unspents[k] = v
	}
	return nil
}

// Rollback resets the state of the transaction to the state of its root
func (tx *UnspentRepositoryTxImpl) Rollback() error {
	tx.unspents = map[domain.UnspentKey]domain.Unspent{}
	for k, v := range tx.root.unspents {
		tx.unspents[k] = v
	}
	return nil
}<|MERGE_RESOLUTION|>--- conflicted
+++ resolved
@@ -2,12 +2,9 @@
 
 import (
 	"context"
-<<<<<<< HEAD
-=======
 	"fmt"
 	"github.com/google/uuid"
 	"github.com/tdex-network/tdex-daemon/internal/infrastructure/storage/db/uow"
->>>>>>> 6244e1d8
 	"sync"
 
 	"github.com/tdex-network/tdex-daemon/internal/core/domain"
@@ -17,34 +14,6 @@
 type UnspentRepositoryImpl struct {
 	unspents map[domain.UnspentKey]domain.Unspent
 	lock     *sync.RWMutex
-}
-
-func (r UnspentRepositoryImpl) GetBalance(ctx context.Context, address string, assetHash string) (uint64, error) {
-	panic("implement me")
-}
-
-func (r UnspentRepositoryImpl) GetAvailableUnspents(ctx context.Context) ([]domain.Unspent, error) {
-	panic("implement me")
-}
-
-func (r UnspentRepositoryImpl) GetUnspentsForAddresses(ctx context.Context, addresses []string) ([]domain.Unspent, error) {
-	panic("implement me")
-}
-
-func (r UnspentRepositoryImpl) GetAvailableUnspentsForAddresses(ctx context.Context, addresses []string) ([]domain.Unspent, error) {
-	panic("implement me")
-}
-
-func (r UnspentRepositoryImpl) GetUnlockedBalance(ctx context.Context, address string, assetHash string) (uint64, error) {
-	panic("implement me")
-}
-
-func (r UnspentRepositoryImpl) UpdateUnspent(ctx context.Context, unspentKey domain.UnspentKey, updateFn func(m *domain.Unspent) (*domain.Unspent, error)) error {
-	panic("implement me")
-}
-
-func (r UnspentRepositoryImpl) GetUnspentForKey(ctx context.Context, unspentKey domain.UnspentKey) (*domain.Unspent, error) {
-	panic("implement me")
 }
 
 //NewUnspentRepositoryImpl returns a new empty MarketRepositoryImpl
@@ -53,8 +22,111 @@
 		unspents: map[domain.UnspentKey]domain.Unspent{},
 		lock:     &sync.RWMutex{},
 	}
-<<<<<<< HEAD
-=======
+}
+
+//AddUnspents method is used by crawler to add unspent's to the memory,
+//it assumes that all unspent's belongs to the same address,
+//it assumes that each time it is invoked by crawler,
+//it assumes that it will receive all unspent's for specific address
+//it adds non exiting unspent's to the memory
+//in case that unspent's, passed to the function, are not already in memory
+//it will mark unspent in memory, as spent
+func (r UnspentRepositoryImpl) AddUnspents(ctx context.Context, unspents []domain.Unspent) error {
+	r.lock.Lock()
+	defer r.lock.Unlock()
+
+	return addUnspents(r.storageByContext(ctx), unspents)
+}
+
+// GetAllUnspents returns all the unspents stored
+func (r UnspentRepositoryImpl) GetAllUnspents(ctx context.Context) []domain.Unspent {
+	r.lock.RLock()
+	defer r.lock.RUnlock()
+
+	return getAllUnspents(r.storageByContext(ctx), false)
+}
+
+// GetAllSpents returns all the unspents that have been spent
+func (r UnspentRepositoryImpl) GetAllSpents(ctx context.Context) []domain.Unspent {
+	r.lock.RLock()
+	defer r.lock.RUnlock()
+
+	return getAllUnspents(r.storageByContext(ctx), true)
+}
+
+// GetBalance returns the balance of the given asset for the given address
+func (r UnspentRepositoryImpl) GetBalance(
+	ctx context.Context,
+	address, assetHash string,
+) uint64 {
+	r.lock.RLock()
+	defer r.lock.RUnlock()
+
+	return getBalance(r.storageByContext(ctx), address, assetHash)
+}
+
+// GetUnlockedBalance returns the total amount of unlocked unspents for the
+// given asset and address
+func (r UnspentRepositoryImpl) GetUnlockedBalance(
+	ctx context.Context,
+	address, assetHash string,
+) uint64 {
+	r.lock.RLock()
+	defer r.lock.RUnlock()
+
+	return getUnlockedBalance(r.storageByContext(ctx), address, assetHash)
+}
+
+// GetAvailableUnspents returns the list of unlocked unspents
+func (r UnspentRepositoryImpl) GetAvailableUnspents(ctx context.Context) []domain.Unspent {
+	r.lock.RLock()
+	defer r.lock.RUnlock()
+
+	return getAvailableUnspents(r.storageByContext(ctx), nil)
+}
+
+// GetAvailableUnspentsForAddresses returns the list of unlocked unspents for
+// the given list of addresses
+func (r UnspentRepositoryImpl) GetAvailableUnspentsForAddresses(
+	ctx context.Context,
+	addresses []string,
+) []domain.Unspent {
+	r.lock.RLock()
+	defer r.lock.RUnlock()
+
+	return getAvailableUnspents(r.storageByContext(ctx), addresses)
+}
+
+// LockUnspents locks the given unspents associating them with the trade where
+// they'are currently used as inputs
+func (r UnspentRepositoryImpl) LockUnspents(
+	ctx context.Context,
+	unspentKeys []domain.UnspentKey,
+	tradeID uuid.UUID,
+) error {
+	r.lock.Lock()
+	defer r.lock.Unlock()
+
+	return lockUnspents(r.storageByContext(ctx), unspentKeys, tradeID)
+}
+
+// UnlockUnspents unlocks the given locked unspents
+func (r UnspentRepositoryImpl) UnlockUnspents(
+	ctx context.Context,
+	unspentKeys []domain.UnspentKey,
+) error {
+	r.lock.Lock()
+	defer r.lock.Unlock()
+
+	return unlockUnspents(r.storageByContext(ctx), unspentKeys)
+}
+
+// Begin returns a new UnspentRepositoryTxImpl
+func (r UnspentRepositoryImpl) Begin() (uow.Tx, error) {
+	tx := &UnspentRepositoryTxImpl{
+		root:     r,
+		unspents: map[domain.UnspentKey]domain.Unspent{},
+	}
 
 	// copy the current state of the repo into the transaction
 	for k, v := range r.unspents {
@@ -182,258 +254,25 @@
 		storage[key] = unspent
 	}
 	return nil
->>>>>>> 6244e1d8
-}
-
-////AddUnspents method is used by crawler to add unspent's to the memory,
-////it assumes that all unspent's belongs to the same address,
-////it assumes that each time it is invoked by crawler,
-////it assumes that it will receive all unspent's for specific address
-////it adds non exiting unspent's to the memory
-////in case that unspent's, passed to the function, are not already in memory
-////it will mark unspent in memory, as spent
-//func (r UnspentRepositoryImpl) AddUnspents(ctx context.Context, unspents []domain.Unspent) error {
-//	r.lock.Lock()
-//	defer r.lock.Unlock()
-//
-//	return addUnspents(r.storageByContext(ctx), unspents)
-//}
-//
-//// GetAllUnspents returns all the unspents stored
-//func (r UnspentRepositoryImpl) GetAllUnspents(ctx context.Context) []domain.Unspent {
-//	r.lock.RLock()
-//	defer r.lock.RUnlock()
-//
-//	return getAllUnspents(r.storageByContext(ctx), false)
-//}
-//
-//// GetAllSpents returns all the unspents that have been spent
-//func (r UnspentRepositoryImpl) GetAllSpents(ctx context.Context) []domain.Unspent {
-//	r.lock.RLock()
-//	defer r.lock.RUnlock()
-//
-//	return getAllUnspents(r.storageByContext(ctx), true)
-//}
-//
-//// GetBalance returns the balance of the given asset for the given address
-//func (r UnspentRepositoryImpl) GetBalance(
-//	ctx context.Context,
-//	address, assetHash string,
-//) uint64 {
-//	r.lock.RLock()
-//	defer r.lock.RUnlock()
-//
-//	return getBalance(r.storageByContext(ctx), address, assetHash)
-//}
-//
-//// GetUnlockedBalance returns the total amount of unlocked unspents for the
-//// given asset and address
-//func (r UnspentRepositoryImpl) GetUnlockedBalance(
-//	ctx context.Context,
-//	address, assetHash string,
-//) uint64 {
-//	r.lock.RLock()
-//	defer r.lock.RUnlock()
-//
-//	return getUnlockedBalance(r.storageByContext(ctx), address, assetHash)
-//}
-//
-//// GetAvailableUnspents returns the list of unlocked unspents
-//func (r UnspentRepositoryImpl) GetAvailableUnspents(ctx context.Context) []domain.Unspent {
-//	r.lock.RLock()
-//	defer r.lock.RUnlock()
-//
-//	return getAvailableUnspents(r.storageByContext(ctx), nil)
-//}
-//
-//// GetAvailableUnspentsForAddresses returns the list of unlocked unspents for
-//// the given list of addresses
-//func (r UnspentRepositoryImpl) GetAvailableUnspentsForAddresses(
-//	ctx context.Context,
-//	addresses []string,
-//) []domain.Unspent {
-//	r.lock.RLock()
-//	defer r.lock.RUnlock()
-//
-//	return getAvailableUnspents(r.storageByContext(ctx), addresses)
-//}
-//
-//// LockUnspents locks the given unspents associating them with the trade where
-//// they'are currently used as inputs
-//func (r UnspentRepositoryImpl) LockUnspents(
-//	ctx context.Context,
-//	unspentKeys []domain.UnspentKey,
-//	tradeID uuid.UUID,
-//) error {
-//	r.lock.Lock()
-//	defer r.lock.Unlock()
-//
-//	return lockUnspents(r.storageByContext(ctx), unspentKeys, tradeID)
-//}
-//
-//// UnlockUnspents unlocks the given locked unspents
-//func (r UnspentRepositoryImpl) UnlockUnspents(
-//	ctx context.Context,
-//	unspentKeys []domain.UnspentKey,
-//) error {
-//	r.lock.Lock()
-//	defer r.lock.Unlock()
-//
-//	return unlockUnspents(r.storageByContext(ctx), unspentKeys)
-//}
-//
-//// Begin returns a new UnspentRepositoryTxImpl
-//func (r UnspentRepositoryImpl) Begin() (uow.Tx, error) {
-//	tx := &UnspentRepositoryTxImpl{
-//		root:     r,
-//		unspents: map[domain.UnspentKey]domain.Unspent{},
-//	}
-//
-//	// copy the current state of the repo into the transaction
-//	for k, v := range r.unspents {
-//		tx.unspents[k] = v
-//	}
-//	return tx, nil
-//}
-//
-//// ContextKey returns the context key shared between in-memory repositories
-//func (r UnspentRepositoryImpl) ContextKey() interface{} {
-//	return uow.InMemoryContextKey
-//}
-//
-//func (r UnspentRepositoryImpl) storageByContext(ctx context.Context) (
-//	unspents map[domain.UnspentKey]domain.Unspent,
-//) {
-//	unspents = r.unspents
-//	if tx, ok := ctx.Value(r).(*UnspentRepositoryTxImpl); ok {
-//		unspents = tx.unspents
-//	}
-//	return
-//}
-//
-//func addUnspents(storage map[domain.UnspentKey]domain.Unspent, unspents []domain.Unspent) error {
-//	addr := unspents[0].Address
-//	for _, u := range unspents {
-//		if u.Address != addr {
-//			return fmt.Errorf("all unspent's must belong to the same address")
-//		}
-//	}
-//
-//	//add new unspent
-//	for _, newUnspent := range unspents {
-//		if _, ok := storage[newUnspent.Key()]; !ok {
-//			storage[domain.UnspentKey{
-//				TxID: newUnspent.TxID,
-//				VOut: newUnspent.VOut,
-//			}] = newUnspent
-//		}
-//	}
-//
-//	//update spent
-//	for key, oldUnspent := range storage {
-//		if oldUnspent.Address == addr {
-//			exist := false
-//			for _, newUnspent := range unspents {
-//				if newUnspent.IsKeyEqual(oldUnspent.Key()) {
-//					exist = true
-//				}
-//			}
-//			if !exist {
-//				oldUnspent.Spend()
-//				storage[key] = oldUnspent
-//			}
-//		}
-//	}
-//
-//	return nil
-//}
-//
-//func getAllUnspents(storage map[domain.UnspentKey]domain.Unspent, spent bool) []domain.Unspent {
-//	unspents := make([]domain.Unspent, 0)
-//	for _, u := range storage {
-//		if u.IsSpent() == spent {
-//			unspents = append(unspents, u)
-//		}
-//	}
-//	return unspents
-//}
-//
-//func getBalance(storage map[domain.UnspentKey]domain.Unspent, address, assetHash string) uint64 {
-//	var balance uint64
-//	for _, u := range storage {
-//		if u.Address == address && u.AssetHash == assetHash && !u.IsSpent() && u.IsConfirmed() {
-//			balance += u.Value
-//		}
-//	}
-//	return balance
-//}
-//
-//func getUnlockedBalance(storage map[domain.UnspentKey]domain.Unspent, address, assetHash string) uint64 {
-//	var balance uint64
-//	for _, u := range storage {
-//		if u.Address == address && u.AssetHash == assetHash &&
-//			!u.IsSpent() && !u.IsLocked() && u.IsConfirmed() {
-//			balance += u.Value
-//		}
-//	}
-//	return balance
-//}
-//
-//func getAvailableUnspents(storage map[domain.UnspentKey]domain.Unspent, addresses []string) []domain.Unspent {
-//	unspents := make([]domain.Unspent, 0)
-//	for _, u := range storage {
-//		if !u.IsSpent() && !u.IsLocked() && u.IsConfirmed() {
-//			if len(addresses) == 0 {
-//				unspents = append(unspents, u)
-//			} else {
-//				for _, addr := range addresses {
-//					if addr == u.Address {
-//						unspents = append(unspents, u)
-//						break
-//					}
-//				}
-//			}
-//		}
-//	}
-//	return unspents
-//}
-//
-//func lockUnspents(
-//	storage map[domain.UnspentKey]domain.Unspent,
-//	unspentKeys []domain.UnspentKey,
-//	tradeID uuid.UUID,
-//) error {
-//	for _, key := range unspentKeys {
-//		if _, ok := storage[key]; !ok {
-//			return fmt.Errorf("unspent not found for key %v", key)
-//		}
-//	}
-//
-//	for _, key := range unspentKeys {
-//		unspent := storage[key]
-//		unspent.Lock(&tradeID)
-//		storage[key] = unspent
-//	}
-//	return nil
-//}
-//
-//func unlockUnspents(
-//	storage map[domain.UnspentKey]domain.Unspent,
-//	unspentKeys []domain.UnspentKey,
-//) error {
-//	for _, key := range unspentKeys {
-//		if _, ok := storage[key]; !ok {
-//			return fmt.Errorf("unspent not found for key %v", key)
-//		}
-//	}
-//
-//	for _, key := range unspentKeys {
-//		unspent := storage[key]
-//		unspent.UnLock()
-//		storage[key] = unspent
-//	}
-//	return nil
-//}
+}
+
+func unlockUnspents(
+	storage map[domain.UnspentKey]domain.Unspent,
+	unspentKeys []domain.UnspentKey,
+) error {
+	for _, key := range unspentKeys {
+		if _, ok := storage[key]; !ok {
+			return fmt.Errorf("unspent not found for key %v", key)
+		}
+	}
+
+	for _, key := range unspentKeys {
+		unspent := storage[key]
+		unspent.UnLock()
+		storage[key] = unspent
+	}
+	return nil
+}
 
 // UnspentRepositoryTxImpl allows to make transactional read/write operation
 // on the in-memory repository
