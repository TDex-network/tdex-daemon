--- conflicted
+++ resolved
@@ -3,11 +3,8 @@
 import (
 	"bytes"
 	"encoding/json"
-<<<<<<< HEAD
 	"fmt"
-=======
 	"path/filepath"
->>>>>>> 2dcccf0f
 
 	"github.com/dgraph-io/badger/v2"
 	"github.com/tdex-network/tdex-daemon/internal/core/ports"
@@ -17,51 +14,32 @@
 // DbManager holds all the badgerhold stores in a single data structure.
 type DbManager struct {
 	Store        *badgerhold.Store
-<<<<<<< HEAD
 	PriceStore   *badgerhold.Store
 	UnspentStore *badgerhold.Store
 }
 
 // NewDbManager opens (or creates if not exists) the badger store on disk. It expects a base data dir and an optional logger.
-// It creates a dedicated directory for swap, price and unspent.
+// It creates a dedicated directory for main, price and unspent.
 func NewDbManager(baseDbDir string, logger badger.Logger) (*DbManager, error) {
-	swapDb, err := createDb(baseDbDir+"/swap", logger)
+	mainDb, err := createDb(filepath.Join(baseDbDir, "main"), logger)
 	if err != nil {
-		return nil, fmt.Errorf("opening swap db: %w", err)
+		return nil, fmt.Errorf("opening main db: %w", err)
 	}
 
-	priceDb, err := createDb(baseDbDir+"/price", logger)
+	priceDb, err := createDb(filepath.Join(baseDbDir, "prices"), logger)
 	if err != nil {
-		return nil, fmt.Errorf("opening price db: %w", err)
+		return nil, fmt.Errorf("opening prices db: %w", err)
 	}
 
-	unspentDb, err := createDb(baseDbDir+"/unspent", logger)
+	unspentDb, err := createDb(filepath.Join(baseDbDir, "unspents"), logger)
 	if err != nil {
-		return nil, fmt.Errorf("opening unspent db: %w", err)
+		return nil, fmt.Errorf("opening unspents db: %w", err)
 	}
 
 	return &DbManager{
-		Store:        swapDb,
+		Store:        mainDb,
 		PriceStore:   priceDb,
 		UnspentStore: unspentDb,
-=======
-	UnspentStore *badgerhold.Store
-}
-
-func NewDbManager(dbDir string, logger badger.Logger) (*DbManager, error) {
-	db, err := newDb(filepath.Join(dbDir, "daemon"), logger)
-	if err != nil {
-		return nil, err
-	}
-	udb, err := newDb(filepath.Join(dbDir, "unspents"), logger)
-	if err != nil {
-		return nil, err
-	}
-
-	return &DbManager{
-		Store:        db,
-		UnspentStore: udb,
->>>>>>> 2dcccf0f
 	}, nil
 }
 
@@ -70,26 +48,18 @@
 	return d.Store.Badger().NewTransaction(true)
 }
 
-<<<<<<< HEAD
-// NewPriceTransaction implements the DbManager interface
-func (d DbManager) NewPriceTransaction() ports.Transaction {
+// NewPricesTransaction implements the DbManager interface
+func (d DbManager) NewPricesTransaction() ports.Transaction {
 	return d.PriceStore.Badger().NewTransaction(true)
 }
 
-// NewUnspentTransaction implements the DbManager interface
-func (d DbManager) NewUnspentTransaction() ports.Transaction {
+// NewUnspentsTransaction implements the DbManager interface
+func (d DbManager) NewUnspentsTransaction() ports.Transaction {
 	return d.UnspentStore.Badger().NewTransaction(true)
 }
 
 // JSONEncode is a custom JSON based encoder for badger
 func JSONEncode(value interface{}) ([]byte, error) {
-=======
-func (d DbManager) NewUnspentsTransaction() ports.Transaction {
-	return d.UnspentStore.Badger().NewTransaction(true)
-}
-
-func JsonEncode(value interface{}) ([]byte, error) {
->>>>>>> 2dcccf0f
 	var buff bytes.Buffer
 
 	en := json.NewEncoder(&buff)
@@ -115,7 +85,6 @@
 	return de.Decode(value)
 }
 
-<<<<<<< HEAD
 func createDb(dbDir string, logger badger.Logger) (db *badgerhold.Store, err error) {
 	opts := badger.DefaultOptions(dbDir)
 	opts.Logger = logger
@@ -128,15 +97,4 @@
 	})
 
 	return
-=======
-func newDb(dbDir string, logger badger.Logger) (*badgerhold.Store, error) {
-	opts := badger.DefaultOptions(dbDir)
-	opts.Logger = logger
-	return badgerhold.Open(badgerhold.Options{
-		Encoder:          JsonEncode,
-		Decoder:          JsonDecode,
-		SequenceBandwith: 100,
-		Options:          opts,
-	})
->>>>>>> 2dcccf0f
 }