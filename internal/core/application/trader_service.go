package application

import (
	"context"
	"encoding/hex"

	"github.com/google/uuid"
	"github.com/shopspring/decimal"
	"github.com/tdex-network/tdex-daemon/config"
	"github.com/tdex-network/tdex-daemon/internal/core/domain"
	"github.com/tdex-network/tdex-daemon/pkg/bufferutil"
	"github.com/tdex-network/tdex-daemon/pkg/explorer"
	mm "github.com/tdex-network/tdex-daemon/pkg/marketmaking"
	pkgswap "github.com/tdex-network/tdex-daemon/pkg/swap"
	"github.com/tdex-network/tdex-daemon/pkg/transactionutil"
	"github.com/tdex-network/tdex-daemon/pkg/wallet"
	pb "github.com/tdex-network/tdex-protobuf/generated/go/swap"
	"github.com/vulpemventures/go-elements/address"
	"github.com/vulpemventures/go-elements/pset"
)

type TraderService interface {
	GetTradableMarkets(ctx context.Context) ([]MarketWithFee, error)
	GetMarketPrice(
		ctx context.Context,
		market Market,
		tradeType int,
		amount uint64,
	) (*PriceWithFee, error)
	TradePropose(
		ctx context.Context,
		market Market,
		tradeType int,
		swapRequest *pb.SwapRequest,
	) (*pb.SwapAccept, *pb.SwapFail, uint64, error)
	TradeComplete(
		ctx context.Context,
		swapComplete *pb.SwapComplete,
		swapFail *pb.SwapFail,
	) (string, *pb.SwapFail, error)
}

type traderService struct {
	marketRepository  domain.MarketRepository
	tradeRepository   domain.TradeRepository
	vaultRepository   domain.VaultRepository
	unspentRepository domain.UnspentRepository
	explorerSvc       explorer.Service
}

func NewTraderService(
	marketRepository domain.MarketRepository,
	tradeRepository domain.TradeRepository,
	vaultRepository domain.VaultRepository,
	unspentRepository domain.UnspentRepository,
	explorerSvc explorer.Service,
) TraderService {
	return &traderService{
		marketRepository:  marketRepository,
		tradeRepository:   tradeRepository,
		vaultRepository:   vaultRepository,
		unspentRepository: unspentRepository,
		explorerSvc:       explorerSvc,
	}
}

// Markets is the domain controller for the Markets RPC
func (t *traderService) GetTradableMarkets(ctx context.Context) (
	[]MarketWithFee,
	error,
) {
	tradableMarkets, err := t.marketRepository.GetTradableMarkets(ctx)
	if err != nil {
		return nil, err
	}

	marketsWithFee := make([]MarketWithFee, 0, len(tradableMarkets))
	for _, mkt := range tradableMarkets {
		marketsWithFee = append(marketsWithFee, MarketWithFee{
			Market: Market{
				BaseAsset:  mkt.BaseAsset,
				QuoteAsset: mkt.QuoteAsset,
			},
			Fee: Fee{
				FeeAsset:   mkt.FeeAsset,
				BasisPoint: mkt.Fee,
			},
		})
	}

	return marketsWithFee, nil
}

// MarketPrice is the domain controller for the MarketPrice RPC.
func (t *traderService) GetMarketPrice(
	ctx context.Context,
	market Market,
	tradeType int,
	amount uint64,
) (*PriceWithFee, error) {

	// Checks if base asset is correct
	if market.BaseAsset != config.GetString(config.BaseAssetKey) {
		return nil, domain.ErrMarketNotExist
	}
	//Checks if market exist
	mkt, mktAccountIndex, err := t.marketRepository.GetMarketByAsset(
		ctx,
		market.QuoteAsset,
	)
	if err != nil {
		return nil, err
	}

	if !mkt.IsTradable() {
		return nil, domain.ErrMarketIsClosed
	}

	unspents, _, _, _, err := t.getUnspentsBlindingsAndDerivationPathsForAccount(ctx, mktAccountIndex)
	if err != nil {
		return nil, err
	}

	price, previewAmount, err := getPriceAndPreviewForMarket(unspents, mkt, tradeType, amount)
	if err != nil {
		return nil, err
	}

	return &PriceWithFee{
		Price: price,
		Fee: Fee{
			FeeAsset:   mkt.FeeAsset,
			BasisPoint: mkt.Fee,
		},
		Amount: previewAmount,
	}, nil
}

// TradePropose is the domain controller for the TradePropose RPC
func (t *traderService) TradePropose(
	ctx context.Context,
	market Market,
	tradeType int,
	swapRequest *pb.SwapRequest,
) (
	swapAccept *pb.SwapAccept,
	swapFail *pb.SwapFail,
	swapExpiryTime uint64,
	err error,
) {
	mkt, marketAccountIndex, _err := t.marketRepository.GetMarketByAsset(
		ctx,
		market.QuoteAsset,
	)
	if _err != nil {
		err = _err
		return
	}

	// get all unspents for market account (both as []domain.Unspents and as
	// []explorer.Utxo)along with private blinding keys and signing derivation
	// paths for respectively unblinding and signing them later
	marketUnspents, marketUtxos, marketBlindingKeysByScript, marketDerivationPaths, _err :=
		t.getUnspentsBlindingsAndDerivationPathsForAccount(ctx, marketAccountIndex)
	if _err != nil {
		err = _err
		return
	}

	// ... and the same for fee account (we'll need to top-up fees)
	_, feeUtxos, feeBlindingKeysByScript, feeDerivationPaths, _err :=
		t.getUnspentsBlindingsAndDerivationPathsForAccount(ctx, domain.FeeAccount)
	if _err != nil {
		err = _err
		return
	}

	amount := swapRequest.AmountR
	if tradeType == TradeSell {
		amount = swapRequest.AmountP
	}

	_, previewAmount, _err := getPriceAndPreviewForMarket(
		marketUnspents,
		mkt, tradeType, amount,
	)
	if _err != nil {
		err = _err
		return
	}

	var mnemonic []string
	var tradeID uuid.UUID
	var selectedUnspents []explorer.Utxo
	var outputBlindingKeyByScript map[string][]byte
	var outputDerivationPath, changeDerivationPath, feeChangeDerivationPath string

	// derive output and change address for market, and change address for fee account
	if err := t.vaultRepository.UpdateVault(
		ctx,
		nil,
		"",
		func(v *domain.Vault) (*domain.Vault, error) {
			mnemonic, err = v.GetMnemonic()
			if err != nil {
				return nil, err
			}
			outputAddress, outputScript, _, err := v.DeriveNextExternalAddressForAccount(marketAccountIndex)
			if err != nil {
				return nil, err
			}
			_, changeScript, _, err := v.DeriveNextInternalAddressForAccount(marketAccountIndex)
			if err != nil {
				return nil, err
			}
			_, feeChangeScript, _,
				err := v.DeriveNextInternalAddressForAccount(domain.FeeAccount)
			if err != nil {
				return nil, err
			}
			marketAccount, _ := v.AccountByIndex(marketAccountIndex)
			feeAccount, _ := v.AccountByIndex(domain.FeeAccount)

			outputBlindingKeyByScript = blindingKeyByScriptFromCTAddress(outputAddress)
			outputDerivationPath, _ = marketAccount.GetDerivationPathByScript(
				outputScript,
			)
			changeDerivationPath, _ = marketAccount.GetDerivationPathByScript(
				changeScript,
			)
			feeChangeDerivationPath, _ = feeAccount.GetDerivationPathByScript(
				feeChangeScript,
			)

			return v, nil
		}); err != nil {
		return nil, nil, 0, err
	}

	// parse swap proposal and possibly accept
	if err := t.tradeRepository.UpdateTrade(
		ctx,
		nil,
		func(trade *domain.Trade) (*domain.Trade, error) {
			ok, err := trade.Propose(swapRequest, market.QuoteAsset, nil)
			if err != nil {
				return nil, err
			}
			if !ok {
				swapFail = trade.SwapFailMessage()
				return trade, nil
			}

			if !isValidTradePrice(swapRequest, tradeType, previewAmount) {
				trade.Fail(
					swapRequest.GetId(),
					domain.ProposalRejectedStatus,
					pkgswap.ErrCodeInvalidSwapRequest,
					"bad pricing",
				)
				return trade, nil
			}
			tradeID = trade.ID()

			acceptSwapResult, err := acceptSwap(acceptSwapOpts{
				mnemonic:                   mnemonic,
				swapRequest:                swapRequest,
				marketUnspents:             marketUtxos,
				feeUnspents:                feeUtxos,
				marketBlindingKeysByScript: marketBlindingKeysByScript,
				feeBlindingKeysByScript:    feeBlindingKeysByScript,
				outputBlindingKeyByScript:  outputBlindingKeyByScript,
				marketDerivationPaths:      marketDerivationPaths,
				feeDerivationPaths:         feeDerivationPaths,
				outputDerivationPath:       outputDerivationPath,
				changeDerivationPath:       changeDerivationPath,
				feeChangeDerivationPath:    feeChangeDerivationPath,
			})
			if err != nil {
				return nil, err
			}

			ok, err = trade.Accept(
				acceptSwapResult.psetBase64,
				acceptSwapResult.inputBlindingKeys,
				acceptSwapResult.outputBlindingKeys,
			)
			if err != nil {
				return nil, err
			}
			if !ok {
				swapFail = trade.SwapFailMessage()
			} else {
				swapAccept = trade.SwapAcceptMessage()
				swapExpiryTime = trade.SwapExpiryTime()
				selectedUnspents = acceptSwapResult.selectedUnspents
			}

			return trade, nil
		}); err != nil {
		return nil, nil, 0, err
	}

	selectedUnspentKeys := getUnspentKeys(selectedUnspents)
	if err := t.unspentRepository.LockUnspents(
		ctx,
		selectedUnspentKeys,
		tradeID,
	); err != nil {
		return nil, nil, 0, err
	}

	return
}

// TradeComplete is the domain controller for the TradeComplete RPC
func (t *traderService) TradeComplete(
	ctx context.Context,
	swapComplete *pb.SwapComplete,
	swapFail *pb.SwapFail,
) (string, *pb.SwapFail, error) {
	if swapFail != nil {
		swapFailMsg, err := t.tradeFail(ctx, swapFail)
		return "", swapFailMsg, err
	}

	return t.tradeComplete(ctx, swapComplete)
}

func (t *traderService) tradeComplete(ctx context.Context, swapComplete *pb.SwapComplete) (txID string, swapFail *pb.SwapFail, err error) {
	trade, err := t.tradeRepository.GetTradeBySwapAcceptID(ctx, swapComplete.GetAcceptId())
	if err != nil {
		return "", nil, err
	}

	tradeID := trade.ID()
	err = t.tradeRepository.UpdateTrade(
		ctx,
		&tradeID,
		func(trade *domain.Trade) (*domain.Trade, error) {
			psetBase64 := swapComplete.GetTransaction()
			opts := wallet.FinalizeAndExtractTransactionOpts{
				PsetBase64: psetBase64,
			}
			txHex, txHash, err := wallet.FinalizeAndExtractTransaction(opts)
			if err != nil {
				return nil, err
			}

			ok, err := trade.Complete(psetBase64, txID)
			if err != nil {
				return nil, err
			}
			if !ok {
				swapFail = trade.SwapFailMessage()
				return trade, nil
			}

			if _, err := t.explorerSvc.BroadcastTransaction(txHex); err != nil {
				return nil, err
			}

			txID = txHash
			return trade, nil
		},
	)
	return
}

func (t *traderService) tradeFail(ctx context.Context, swapFail *pb.SwapFail) (*pb.SwapFail, error) {
	swapID := swapFail.GetMessageId()
	trade, err := t.tradeRepository.GetTradeBySwapAcceptID(ctx, swapID)
	if err != nil {
		return nil, err
	}

	tradeID := trade.ID()
	err = t.tradeRepository.UpdateTrade(
		ctx,
		&tradeID,
		func(trade *domain.Trade) (*domain.Trade, error) {
			trade.Fail(
				swapID,
				domain.FailedToCompleteStatus,
				pkgswap.ErrCodeFailedToComplete,
				"set failed by counter-party",
			)
			return trade, nil
		},
	)
	if err != nil {
		return nil, err
	}
	return swapFail, nil
}

func (t *traderService) getUnspentsBlindingsAndDerivationPathsForAccount(
	ctx context.Context,
	account int,
) (
	[]domain.Unspent,
	[]explorer.Utxo,
	map[string][]byte,
	map[string]string,
	error,
) {
	derivedAddresses, blindingKeys, err := t.vaultRepository.
		GetAllDerivedAddressesAndBlindingKeysForAccount(ctx, account)
	if err != nil {
		return nil, nil, nil, nil, err
	}

	unspents, err := t.unspentRepository.GetAvailableUnspentsForAddresses(
		ctx,
		derivedAddresses,
	)
	if err != nil {
		return nil, nil, nil, nil, err
	}
	utxos := make([]explorer.Utxo, 0, len(unspents))
	for _, unspent := range unspents {
		utxos = append(utxos, unspent.ToUtxo())
	}

	scripts := make([]string, 0, len(derivedAddresses))
	for _, addr := range derivedAddresses {
		script, _ := address.ToOutputScript(addr, *config.GetNetwork())
		scripts = append(scripts, hex.EncodeToString(script))
	}
	derivationPaths, _ := t.vaultRepository.GetDerivationPathByScript(
		ctx,
		account,
		scripts,
	)

	blindingKeysByScript := map[string][]byte{}
	for i, addr := range derivedAddresses {
		script, _ := address.ToOutputScript(addr, *config.GetNetwork())
		blindingKeysByScript[hex.EncodeToString(script)] = blindingKeys[i]
	}

	return unspents, utxos, blindingKeysByScript, derivationPaths, nil
}

func blindingKeyByScriptFromCTAddress(addr string) map[string][]byte {
	script, _ := address.ToOutputScript(addr, *config.GetNetwork())
	blech32, _ := address.FromBlech32(addr)
	return map[string][]byte{
		hex.EncodeToString(script): blech32.PublicKey,
	}
}

type acceptSwapOpts struct {
	mnemonic                   []string
	swapRequest                *pb.SwapRequest
	marketUnspents             []explorer.Utxo
	feeUnspents                []explorer.Utxo
	marketBlindingKeysByScript map[string][]byte
	feeBlindingKeysByScript    map[string][]byte
	outputBlindingKeyByScript  map[string][]byte
	marketDerivationPaths      map[string]string
	feeDerivationPaths         map[string]string
	outputDerivationPath       string
	changeDerivationPath       string
	feeChangeDerivationPath    string
}

type acceptSwapResult struct {
	psetBase64         string
	selectedUnspents   []explorer.Utxo
	inputBlindingKeys  map[string][]byte
	outputBlindingKeys map[string][]byte
}

func acceptSwap(opts acceptSwapOpts) (res acceptSwapResult, err error) {
	w, err := wallet.NewWalletFromMnemonic(wallet.NewWalletFromMnemonicOpts{
		SigningMnemonic: opts.mnemonic,
	})
	if err != nil {
		return
	}
	network := config.GetNetwork()

	// fill swap request transaction with daemon's inputs and outputs
	psetBase64, selectedUnspentsForSwap, err := w.UpdateSwapTx(wallet.UpdateSwapTxOpts{
		PsetBase64:           opts.swapRequest.GetTransaction(),
		Unspents:             opts.marketUnspents,
		InputAmount:          opts.swapRequest.GetAmountP(),
		InputAsset:           opts.swapRequest.GetAssetP(),
		OutputAmount:         opts.swapRequest.GetAmountR(),
		OutputAsset:          opts.swapRequest.GetAssetR(),
		OutputDerivationPath: opts.outputDerivationPath,
		ChangeDerivationPath: opts.changeDerivationPath,
		Network:              network,
	})
	if err != nil {
		return
	}

	// top-up fees using fee account. Note that the fee output is added after
	// blinding the transaction because it's explicit and must not be blinded
	psetWithFeesResult, err := w.UpdateTx(wallet.UpdateTxOpts{
		PsetBase64:        psetBase64,
		Unspents:          opts.feeUnspents,
		MilliSatsPerBytes: domain.MinMilliSatPerByte,
		Network:           network,
		ChangePathsByAsset: map[string]string{
			network.AssetID: opts.feeChangeDerivationPath,
		},
	})
	if err != nil {
		return
	}

	// concat the selected unspents for paying fees with those for completing the
	// swap in order to get the full list of selected inputs
	selectedUnspents := append(selectedUnspentsForSwap, psetWithFeesResult.SelectedUnspents...)

	// get blinding private keys for selected inputs
	unspentsBlindingKeys := mergeBlindingKeys(opts.marketBlindingKeysByScript, opts.feeBlindingKeysByScript)
	selectedInBlindingKeys := getSelectedBlindingKeys(unspentsBlindingKeys, selectedUnspents)
	// ... and merge with those contained into the swapRequest (trader keys)
	inputBlindingKeys := mergeBlindingKeys(opts.swapRequest.GetInputBlindingKey(), selectedInBlindingKeys)

	// same for output  public blinding keys
	outputBlindingKeys := mergeBlindingKeys(
		opts.outputBlindingKeyByScript,
		psetWithFeesResult.ChangeOutputsBlindingKeys,
		opts.swapRequest.GetOutputBlindingKey(),
	)

	// blind the transaction
	blindedPset, err := w.BlindSwapTransaction(wallet.BlindSwapTransactionOpts{
		PsetBase64:         psetWithFeesResult.PsetBase64,
		InputBlindingKeys:  inputBlindingKeys,
		OutputBlindingKeys: outputBlindingKeys,
	})

	// add the explicit fee output to the tx
	blindedPlusFees, err := w.UpdateTx(wallet.UpdateTxOpts{
		PsetBase64: blindedPset,
		Outputs:    transactionutil.NewFeeOutput(psetWithFeesResult.FeeAmount),
		Network:    network,
	})
	if err != nil {
		return
	}

	// get the indexes of the inputs of the tx to sign
	inputsToSign := getInputsIndexes(psetWithFeesResult.PsetBase64, selectedUnspents)
	// get the derivation paths of the selected inputs
	unspentsDerivationPaths := mergeDerivationPaths(opts.marketDerivationPaths, opts.feeDerivationPaths)
	derivationPaths := getSelectedDerivationPaths(unspentsDerivationPaths, selectedUnspents)

	signedPsetBase64 := blindedPlusFees.PsetBase64
	for i, inIndex := range inputsToSign {
		signedPsetBase64, err = w.SignInput(wallet.SignInputOpts{
			PsetBase64:     signedPsetBase64,
			InIndex:        inIndex,
			DerivationPath: derivationPaths[i],
		})
	}

	res = acceptSwapResult{
		psetBase64:         signedPsetBase64,
		selectedUnspents:   selectedUnspents,
		inputBlindingKeys:  inputBlindingKeys,
		outputBlindingKeys: outputBlindingKeys,
	}

	return
}

func getInputsIndexes(psetBase64 string, unspents []explorer.Utxo) []uint32 {
	indexes := make([]uint32, 0, len(unspents))

	ptx, _ := pset.NewPsetFromBase64(psetBase64)
	for _, u := range unspents {
		for i, in := range ptx.UnsignedTx.Inputs {
			if u.Hash() == bufferutil.TxIDFromBytes(in.Hash) && u.Index() == in.Index {
				indexes = append(indexes, uint32(i))
				break
			}
		}
	}
	return indexes
}

func getUnspentKeys(unspents []explorer.Utxo) []domain.UnspentKey {
	keys := make([]domain.UnspentKey, 0, len(unspents))
	for _, u := range unspents {
		keys = append(keys, domain.UnspentKey{
			TxID: u.Hash(),
			VOut: u.Index(),
		})
	}
	return keys
}

func mergeBlindingKeys(maps ...map[string][]byte) map[string][]byte {
	merge := make(map[string][]byte, 0)
	for _, m := range maps {
		for k, v := range m {
			merge[k] = v
		}
	}
	return merge
}

func mergeDerivationPaths(maps ...map[string]string) map[string]string {
	merge := make(map[string]string, 0)
	for _, m := range maps {
		for k, v := range m {
			merge[k] = v
		}
	}
	return merge
}

func getSelectedDerivationPaths(derivationPaths map[string]string, unspents []explorer.Utxo) []string {
	selectedPaths := make([]string, 0)
	for _, unspent := range unspents {
		script := hex.EncodeToString(unspent.Script())
		selectedPaths = append(selectedPaths, derivationPaths[script])
	}
	return selectedPaths
}

func getSelectedBlindingKeys(blindingKeys map[string][]byte, unspents []explorer.Utxo) map[string][]byte {
	selectedKeys := map[string][]byte{}
	for _, unspent := range unspents {
		script := hex.EncodeToString(unspent.Script())
		selectedKeys[script] = blindingKeys[script]
	}
	return selectedKeys
}

// getPriceAndPreviewForMarket returns the current price of a market, along
// with a amount preview for a BUY or SELL trade.
// Depending on the strategy set for the market, an input amount might be
// required to calculate the preview amount.
// In the specific, if the market strategy is not pluggable, the preview amount
// is calculated with either InGivenOut or OutGivenIn methods of the
// MakingFormula interface. Otherwise, the price is simply retrieved from the
// domain.Market instance and the preview amount is calculated by applying the
// market fees within the conversion.
// The incoming amount always represents an amount of the market's base asset,
// therefore a preview amount for the correspoing quote asset is returned.
func getPriceAndPreviewForMarket(
	unspents []domain.Unspent,
	market *domain.Market,
	tradeType int,
	amount uint64,
) (
	price Price,
	previewAmount uint64,
	err error,
) {
	if market.IsStrategyPluggable() {
		previewAmount = calcPreviewAmount(market, tradeType, amount)
		price = Price{
			BasePrice:  market.BaseAssetPrice(),
			QuotePrice: market.QuoteAssetPrice(),
		}
		return
	}

<<<<<<< HEAD
	balances := getBalanceByAsset(unspents)
	baseBalanceAvailable := balances[market.BaseAsset]
	quoteBalanceAvailable := balances[market.QuoteAsset]
	previewAmount = market.Strategy.Formula().InGivenOut(
		&mm.FormulaOpts{
			BalanceIn:           quoteBalanceAvailable,
			BalanceOut:          baseBalanceAvailable,
			Fee:                 uint64(market.Fee),
			ChargeFeeOnTheWayIn: market.FeeAsset == market.BaseAsset,
		},
		amount,
	)
	if tradeType == TradeSell {
		previewAmount = market.Strategy.Formula().OutGivenIn(
			&mm.FormulaOpts{
				BalanceIn:           baseBalanceAvailable,
				BalanceOut:          quoteBalanceAvailable,
				Fee:                 uint64(market.Fee),
				ChargeFeeOnTheWayIn: market.FeeAsset == market.QuoteAsset,
			},
			amount,
		)
	}
	price = Price{
		BasePrice: market.Strategy.Formula().SpotPrice(&mm.FormulaOpts{
			BalanceIn:  quoteBalanceAvailable,
			BalanceOut: baseBalanceAvailable,
		}),
		QuotePrice: market.Strategy.Formula().SpotPrice(&mm.FormulaOpts{
			BalanceIn:  baseBalanceAvailable,
			BalanceOut: quoteBalanceAvailable,
		}),
	}

	return
=======
	return previewFromFormula(unspents, market, tradeType, amount)
>>>>>>> 0802fc47
}

func getBalanceByAsset(unspents []domain.Unspent) map[string]uint64 {
	balances := map[string]uint64{}
	for _, unspent := range unspents {
		if _, ok := balances[unspent.AssetHash]; !ok {
			balances[unspent.AssetHash] = 0
		}
		balances[unspent.AssetHash] += unspent.Value
	}
	return balances
}

// calcPreviewAmount calculates the amount of a market's quote asset due,
// depending on the trade type and the base asset amount provided.
// The market fees are either added or subtracted to the converted amount
// basing on the trade type.
func calcPreviewAmount(market *domain.Market, tradeType int, amount uint64) uint64 {
	if tradeType == TradeBuy {
		return calcProposeAmount(
			amount,
			market.Fee,
			market.QuoteAssetPrice(),
		)
	}

	return calcExpectedAmount(
		amount,
		market.Fee,
		market.QuoteAssetPrice(),
	)
}

// calcProposeAmount returns the quote asset amount due for a BUY trade, that,
// remind, expresses a willing of buying a certain amount of the market's base
// asset.
// The market fees can be collected in either base or quote asset, but this is
// not relevant when calculating the preview amount. The reason is explained
// with the following example:
//
// Alice wants to BUY 0.1 LBTC in exchange for USDT (hence LBTC/USDT market).
// Lets assume the provider holds 10 LBTC and 65000 USDT in his reserves, so
// the USDT/LBTC price is 6500.
// Depending on how the fees are collected we have:
// - fee_asset = LBTC
//		feeAmount = lbtcAmount * feePercentage
// 		usdtAmount = (lbtcAmount + feeAmount) * price =
//			= (lbtcAmount + lbtcAmount * feeAmount) * price =
//			= (1 + feeAmount) * lbtcAmount * price = 1.25 * 0.1 * 6500 = 812,5 USDT
// - fee_asset = USDT
//		cAmount = lbtcAmount * price
// 		feeAmount = cAmount * feePercentage
// 		usdtAmount = cAmount + feeAmount =
//			= (lbtcAmount * price) + (lbtcAmount * price * feePercentage)
// 			= lbtcAmount * price * (1 + feePercentage) = 0.1  * 6500 * 1,25 = 812,5 USDT
func calcProposeAmount(
	amount uint64,
	feeAmount int64,
	price decimal.Decimal,
) uint64 {
	feePercentage := decimal.NewFromInt(feeAmount).Div(decimal.NewFromInt(100))
	amountR := decimal.NewFromInt(int64(amount))

	// amountP = amountR * price * (1 + feePercentage)
	amountP := amountR.Mul(price).Mul(decimal.NewFromInt(1).Add(feePercentage))
	return amountP.BigInt().Uint64()
}

func calcExpectedAmount(
	amount uint64,
	feeAmount int64,
	price decimal.Decimal,
) uint64 {
	feePercentage := decimal.NewFromInt(feeAmount).Div(decimal.NewFromInt(100))
	amountP := decimal.NewFromInt(int64(amount))

	// amountR = amountP + price * (1 - feePercentage)
	amountR := amountP.Mul(price).Mul(decimal.NewFromInt(1).Sub(feePercentage))
	return amountR.BigInt().Uint64()
}

func previewFromFormula(
	unspents []domain.Unspent,
	market *domain.Market,
	tradeType int,
	amount uint64,
) (price Price, previewAmount uint64, err error) {
	balances := getBalanceByAsset(unspents)
	baseBalanceAvailable := balances[market.BaseAsset]
	quoteBalanceAvailable := balances[market.QuoteAsset]
	formula := market.Strategy.Formula()

	if tradeType == TradeBuy {
		previewAmount, err = formula.InGivenOut(
			&mm.FormulaOpts{
				BalanceIn:           quoteBalanceAvailable,
				BalanceOut:          baseBalanceAvailable,
				Fee:                 uint64(market.Fee()),
				ChargeFeeOnTheWayIn: market.FeeAsset() == market.BaseAssetHash(),
			},
			amount,
		)
	} else {
		previewAmount, err = formula.OutGivenIn(
			&mm.FormulaOpts{
				BalanceIn:           baseBalanceAvailable,
				BalanceOut:          quoteBalanceAvailable,
				Fee:                 uint64(market.Fee()),
				ChargeFeeOnTheWayIn: market.FeeAsset() == market.QuoteAssetHash(),
			},
			amount,
		)
	}
	if err != nil {
		return
	}

	price = Price{
		BasePrice: formula.SpotPrice(&mm.FormulaOpts{
			BalanceIn:  quoteBalanceAvailable,
			BalanceOut: baseBalanceAvailable,
		}),
		QuotePrice: formula.SpotPrice(&mm.FormulaOpts{
			BalanceIn:  baseBalanceAvailable,
			BalanceOut: quoteBalanceAvailable,
		}),
	}

<<<<<<< HEAD
	if tradeType == TradeBuy {
		previewAmount := formula.InGivenOut(
			&mm.FormulaOpts{
				BalanceIn:           quoteBalanceAvailable,
				BalanceOut:          baseBalanceAvailable,
				Fee:                 uint64(market.Fee),
				ChargeFeeOnTheWayIn: market.FeeAsset == market.BaseAsset,
			},
			amount,
		)
		return price, previewAmount
	}
	previewAmount := formula.OutGivenIn(
		&mm.FormulaOpts{
			BalanceIn:           baseBalanceAvailable,
			BalanceOut:          quoteBalanceAvailable,
			Fee:                 uint64(market.Fee),
			ChargeFeeOnTheWayIn: market.FeeAsset == market.QuoteAsset,
		},
		amount,
	)
	return price, previewAmount
=======
	return price, previewAmount, nil
>>>>>>> 0802fc47
}

func isValidTradePrice(swapRequest *pb.SwapRequest, tradeType int, previewAmount uint64) bool {
	amountToCheck := decimal.NewFromInt(int64(swapRequest.GetAmountP()))
	if tradeType == TradeSell {
		amountToCheck = decimal.NewFromInt(int64(swapRequest.GetAmountR()))
	}
	slippage := decimal.NewFromFloat(config.GetFloat(config.PriceSlippageKey))
	expectedAmount := decimal.NewFromInt(int64(previewAmount))
	lowerBound := expectedAmount.Sub(expectedAmount.Mul(slippage))
	upperBound := expectedAmount.Add(expectedAmount.Mul(slippage))

	return amountToCheck.GreaterThanOrEqual(lowerBound) && amountToCheck.LessThanOrEqual(upperBound)
}<|MERGE_RESOLUTION|>--- conflicted
+++ resolved
@@ -665,45 +665,7 @@
 		return
 	}
 
-<<<<<<< HEAD
-	balances := getBalanceByAsset(unspents)
-	baseBalanceAvailable := balances[market.BaseAsset]
-	quoteBalanceAvailable := balances[market.QuoteAsset]
-	previewAmount = market.Strategy.Formula().InGivenOut(
-		&mm.FormulaOpts{
-			BalanceIn:           quoteBalanceAvailable,
-			BalanceOut:          baseBalanceAvailable,
-			Fee:                 uint64(market.Fee),
-			ChargeFeeOnTheWayIn: market.FeeAsset == market.BaseAsset,
-		},
-		amount,
-	)
-	if tradeType == TradeSell {
-		previewAmount = market.Strategy.Formula().OutGivenIn(
-			&mm.FormulaOpts{
-				BalanceIn:           baseBalanceAvailable,
-				BalanceOut:          quoteBalanceAvailable,
-				Fee:                 uint64(market.Fee),
-				ChargeFeeOnTheWayIn: market.FeeAsset == market.QuoteAsset,
-			},
-			amount,
-		)
-	}
-	price = Price{
-		BasePrice: market.Strategy.Formula().SpotPrice(&mm.FormulaOpts{
-			BalanceIn:  quoteBalanceAvailable,
-			BalanceOut: baseBalanceAvailable,
-		}),
-		QuotePrice: market.Strategy.Formula().SpotPrice(&mm.FormulaOpts{
-			BalanceIn:  baseBalanceAvailable,
-			BalanceOut: quoteBalanceAvailable,
-		}),
-	}
-
-	return
-=======
 	return previewFromFormula(unspents, market, tradeType, amount)
->>>>>>> 0802fc47
 }
 
 func getBalanceByAsset(unspents []domain.Unspent) map[string]uint64 {
@@ -801,8 +763,8 @@
 			&mm.FormulaOpts{
 				BalanceIn:           quoteBalanceAvailable,
 				BalanceOut:          baseBalanceAvailable,
-				Fee:                 uint64(market.Fee()),
-				ChargeFeeOnTheWayIn: market.FeeAsset() == market.BaseAssetHash(),
+				Fee:                 uint64(market.Fee),
+				ChargeFeeOnTheWayIn: market.FeeAsset == market.BaseAsset,
 			},
 			amount,
 		)
@@ -811,8 +773,8 @@
 			&mm.FormulaOpts{
 				BalanceIn:           baseBalanceAvailable,
 				BalanceOut:          quoteBalanceAvailable,
-				Fee:                 uint64(market.Fee()),
-				ChargeFeeOnTheWayIn: market.FeeAsset() == market.QuoteAssetHash(),
+				Fee:                 uint64(market.Fee),
+				ChargeFeeOnTheWayIn: market.FeeAsset == market.QuoteAsset,
 			},
 			amount,
 		)
@@ -832,32 +794,7 @@
 		}),
 	}
 
-<<<<<<< HEAD
-	if tradeType == TradeBuy {
-		previewAmount := formula.InGivenOut(
-			&mm.FormulaOpts{
-				BalanceIn:           quoteBalanceAvailable,
-				BalanceOut:          baseBalanceAvailable,
-				Fee:                 uint64(market.Fee),
-				ChargeFeeOnTheWayIn: market.FeeAsset == market.BaseAsset,
-			},
-			amount,
-		)
-		return price, previewAmount
-	}
-	previewAmount := formula.OutGivenIn(
-		&mm.FormulaOpts{
-			BalanceIn:           baseBalanceAvailable,
-			BalanceOut:          quoteBalanceAvailable,
-			Fee:                 uint64(market.Fee),
-			ChargeFeeOnTheWayIn: market.FeeAsset == market.QuoteAsset,
-		},
-		amount,
-	)
-	return price, previewAmount
-=======
 	return price, previewAmount, nil
->>>>>>> 0802fc47
 }
 
 func isValidTradePrice(swapRequest *pb.SwapRequest, tradeType int, previewAmount uint64) bool {
