package application

import (
	"context"
	"encoding/hex"
	"errors"
	"github.com/tdex-network/tdex-daemon/config"
	"github.com/tdex-network/tdex-daemon/internal/core/domain"
	"github.com/tdex-network/tdex-daemon/pkg/crawler"
	"github.com/tdex-network/tdex-daemon/pkg/explorer"
)

// OperatorService defines the methods of the application layer for the operator service.
type OperatorService interface {
	DepositMarket(
		ctx context.Context,
		baseAsset string,
		quoteAsset string,
	) (string, error)
	DepositFeeAccount(
		ctx context.Context,
	) (address string, blindingKey string, err error)
	OpenMarket(
		ctx context.Context,
		baseAsset string,
		quoteAsset string,
	) error
	CloseMarket(
		ctx context.Context,
		baseAsset string,
		quoteAsset string,
	) error
	UpdateMarketFee(
		ctx context.Context,
		req MarketWithFee,
	) (*MarketWithFee, error)
	UpdateMarketPrice(
		ctx context.Context,
		req MarketWithPrice,
	) error
	UpdateMarketStrategy(
		ctx context.Context,
		req MarketStrategy,
	) error
	ListSwaps(
		ctx context.Context,
<<<<<<< HEAD
	) (*pb.ListSwapsReply, error)
	ListMarketExternalAddresses(
		ctx context.Context,
		req Market,
	) ([]string, error)
=======
	) ([]SwapInfo, error)
	WithdrawMarketFunds(
		ctx context.Context,
		req WithdrawMarketReq,
	) (
		[]byte,
		error,
	)
	FeeAccountBalance(ctx context.Context) (
		int64,
		error,
	)
>>>>>>> 2676322a
	ListMarket(
		ctx context.Context,
	) ([]MarketInfo, error)
}

type operatorService struct {
	marketRepository  domain.MarketRepository
	vaultRepository   domain.VaultRepository
	tradeRepository   domain.TradeRepository
	unspentRepository domain.UnspentRepository
	explorerSvc       explorer.Service
	crawlerSvc        crawler.Service
}

// NewOperatorService is a constructor function for OperatorService.
func NewOperatorService(
	marketRepository domain.MarketRepository,
	vaultRepository domain.VaultRepository,
	tradeRepository domain.TradeRepository,
	unspentRepository domain.UnspentRepository,
	explorerSvc explorer.Service,
	crawlerSvc crawler.Service,
) OperatorService {
	return &operatorService{
		marketRepository:  marketRepository,
		vaultRepository:   vaultRepository,
		tradeRepository:   tradeRepository,
		unspentRepository: unspentRepository,
		explorerSvc:       explorerSvc,
		crawlerSvc:        crawlerSvc,
	}
}

func (o *operatorService) DepositMarket(
	ctx context.Context,
	baseAsset string,
	quoteAsset string,
) (address string, err error) {

	var accountIndex int

	// First case: the assets are given. If are valid and a market exist we need to derive a new address for that account.
	if len(baseAsset) > 0 && len(quoteAsset) > 0 {
		// check the asset strings
		err := validateAssetString(baseAsset)
		if err != nil {
			return "", domain.ErrInvalidBaseAsset
		}

		err = validateAssetString(quoteAsset)
		if err != nil {
			return "", domain.ErrInvalidQuoteAsset
		}

		// Checks if base asset is valid
		if baseAsset != config.GetString(config.BaseAssetKey) {
			return "", domain.ErrInvalidBaseAsset
		}

		//Checks if quote asset exists
		_, accountOfExistentMarket, err := o.marketRepository.GetMarketByAsset(
			ctx,
			quoteAsset,
		)
		if err != nil {
			return "", err
		}
		if accountOfExistentMarket == -1 {
			return "", domain.ErrMarketNotExist
		}

		accountIndex = accountOfExistentMarket
	} else if len(baseAsset) == 0 && len(quoteAsset) == 0 {
		// Second case: base and quote asset are empty. this means we need to create a new market.
		_, latestAccountIndex, err := o.marketRepository.GetLatestMarket(
			ctx,
		)
		if err != nil {
			return "", err
		}

		nextAccountIndex := latestAccountIndex + 1
		_, err = o.marketRepository.GetOrCreateMarket(ctx, nextAccountIndex)
		if err != nil {
			return "", err
		}

		accountIndex = nextAccountIndex
	} else if baseAsset != config.GetString(config.BaseAssetKey) {
		return "", domain.ErrInvalidBaseAsset
	} else {
		return "", domain.ErrInvalidQuoteAsset
	}

	//Derive an address for that specific market
	err = o.vaultRepository.UpdateVault(
		ctx,
		nil,
		"",
		func(v *domain.Vault) (*domain.Vault, error) {
			addr, _, blindingKey, err := v.DeriveNextExternalAddressForAccount(
				accountIndex,
			)
			if err != nil {
				return nil, err
			}

			address = addr

			o.crawlerSvc.AddObservable(&crawler.AddressObservable{
				AccountIndex: accountIndex,
				Address:      addr,
				BlindingKey:  blindingKey,
			})

			return v, nil
		})
	if err != nil {
		return "", err
	}

	return address, nil
}

func (o *operatorService) DepositFeeAccount(
	ctx context.Context,
) (address string, blindingKey string, err error) {
	err = o.vaultRepository.UpdateVault(
		ctx,
		nil,
		"",
		func(v *domain.Vault) (*domain.Vault, error) {
			addr, _, blindKey, err := v.DeriveNextExternalAddressForAccount(
				domain.FeeAccount,
			)
			if err != nil {
				return nil, err
			}

			address = addr
			blindingKey = hex.EncodeToString(blindKey)

			o.crawlerSvc.AddObservable(&crawler.AddressObservable{
				AccountIndex: domain.FeeAccount,
				Address:      addr,
				BlindingKey:  blindKey,
			})

			return v, nil
		})
	return
}

func (o *operatorService) OpenMarket(
	ctx context.Context,
	baseAsset string,
	quoteAsset string,
) error {
	// check the asset strings
	err := validateAssetString(baseAsset)
	if err != nil {
		return domain.ErrInvalidBaseAsset
	}

	err = validateAssetString(quoteAsset)
	if err != nil {
		return domain.ErrInvalidQuoteAsset
	}

	if baseAsset != config.GetString(config.BaseAssetKey) {
		return domain.ErrInvalidBaseAsset
	}

	_, marketAccountIndex, err := o.marketRepository.GetMarketByAsset(
		ctx,
		quoteAsset,
	)
	if err != nil {
		return err
	}

	var outpoints []domain.OutpointWithAsset
	if marketAccountIndex < 0 {
		_, marketAccountIndex, err = o.marketRepository.GetLatestMarket(ctx)
		if err != nil {
			return err
		}

		addresses, _, err :=
			o.vaultRepository.GetAllDerivedAddressesAndBlindingKeysForAccount(
				ctx,
				marketAccountIndex,
			)
		if err != nil {
			return err
		}
		unspents, err := o.unspentRepository.GetUnspentsForAddresses(
			ctx,
			addresses,
		)
		if err != nil {
			return err
		}

		outpoints = make([]domain.OutpointWithAsset, 0, len(unspents))
		for _, u := range unspents {
			outpoints = append(outpoints, domain.OutpointWithAsset{
				Txid:  u.TxID,
				Vout:  int(u.VOut),
				Asset: u.AssetHash,
			})
		}
	}

	if err := o.marketRepository.UpdateMarket(
		ctx,
		marketAccountIndex,
		func(m *domain.Market) (*domain.Market, error) {
			if m.IsTradable() {
				return m, nil
			}

			if len(outpoints) > 0 {
				if err := m.FundMarket(outpoints); err != nil {
					return nil, err
				}
			}

			if err := m.MakeTradable(); err != nil {
				return nil, err
			}
			return m, nil
		},
	); err != nil {
		return err
	}

	return nil
}

func (o *operatorService) CloseMarket(
	ctx context.Context,
	baseAsset string,
	quoteAsset string,
) error {
	// check the asset strings
	err := validateAssetString(baseAsset)
	if err != nil {
		return domain.ErrInvalidBaseAsset
	}

	err = validateAssetString(quoteAsset)
	if err != nil {
		return domain.ErrInvalidQuoteAsset
	}

	if baseAsset != config.GetString(config.BaseAssetKey) {
		return domain.ErrInvalidBaseAsset
	}

	err = o.marketRepository.CloseMarket(
		ctx,
		quoteAsset,
	)
	if err != nil {
		return err
	}

	return nil
}

// UpdateMarketFee changes the Liquidity Provider fee for the given market.
// MUST be expressed as basis point.
// Eg. To change the fee on each swap from 0.25% to 1% you need to pass down 100
// The Market MUST be closed before doing this change.
func (o *operatorService) UpdateMarketFee(
	ctx context.Context,
	req MarketWithFee,
) (*MarketWithFee, error) {
	// check the asset strings
	err := validateAssetString(req.BaseAsset)
	if err != nil {
		return nil, domain.ErrInvalidBaseAsset
	}

	err = validateAssetString(req.QuoteAsset)
	if err != nil {
		return nil, domain.ErrInvalidQuoteAsset
	}

	// Checks if base asset is correct
	if req.BaseAsset != config.GetString(config.BaseAssetKey) {
		return nil, domain.ErrMarketNotExist
	}
	//Checks if market exist
	_, accountIndex, err := o.marketRepository.GetMarketByAsset(
		ctx,
		req.QuoteAsset,
	)
	if err != nil {
		return nil, err
	}
	if accountIndex < 0 {
		return nil, domain.ErrMarketNotExist
	}

	//Updates the fee and the fee asset
	err = o.marketRepository.UpdateMarket(
		ctx,
		accountIndex,
		func(m *domain.Market) (*domain.Market, error) {
			if err := m.ChangeFee(req.BasisPoint); err != nil {
				return nil, err
			}

			if err := m.ChangeFeeAsset(req.FeeAsset); err != nil {
				return nil, err
			}

			return m, nil
		},
	)
	if err != nil {
		return nil, err
	}

	// Ignore errors. If we reached this point it must exists.
	mkt, _ := o.marketRepository.GetOrCreateMarket(
		ctx,
		accountIndex,
	)

	return &MarketWithFee{
		Market: Market{
			BaseAsset:  mkt.BaseAsset,
			QuoteAsset: mkt.QuoteAsset,
		},
		Fee: Fee{
			FeeAsset:   mkt.FeeAsset,
			BasisPoint: mkt.Fee,
		},
	}, nil
}

// UpdateMarketPrice rpc updates the price for the given market
func (o *operatorService) UpdateMarketPrice(
	ctx context.Context,
	req MarketWithPrice,
) error {
	// check the asset strings
	err := validateAssetString(req.BaseAsset)
	if err != nil {
		return domain.ErrInvalidBaseAsset
	}

	err = validateAssetString(req.QuoteAsset)
	if err != nil {
		return domain.ErrInvalidQuoteAsset
	}

	// Checks if base asset is correct
	if req.BaseAsset != config.GetString(config.BaseAssetKey) {
		return domain.ErrMarketNotExist
	}
	//Checks if market exist
	_, accountIndex, err := o.marketRepository.GetMarketByAsset(
		ctx,
		req.QuoteAsset,
	)
	if err != nil {
		return err
	}
	if accountIndex < 0 {
		return domain.ErrMarketNotExist
	}

	//Updates the base price and the quote price
	return o.marketRepository.UpdatePrices(
		ctx,
		accountIndex,
		domain.Prices{
			BasePrice:  req.Price.BasePrice,
			QuotePrice: req.Price.QuotePrice,
		},
	)
}

// UpdateMarketStrategy changes the current market making strategy,
// either using an automated market making formula or a pluggable price feed
func (o *operatorService) UpdateMarketStrategy(
	ctx context.Context,
	req MarketStrategy,
) error {
	// check the asset strings
	err := validateAssetString(req.Market.BaseAsset)
	if err != nil {
		return domain.ErrInvalidBaseAsset
	}

	err = validateAssetString(req.Market.QuoteAsset)
	if err != nil {
		return domain.ErrInvalidQuoteAsset
	}

	// Checks if base asset is correct
	if req.BaseAsset != config.GetString(config.BaseAssetKey) {
		return domain.ErrMarketNotExist
	}
	//Checks if market exist
	_, accountIndex, err := o.marketRepository.GetMarketByAsset(
		ctx,
		req.QuoteAsset,
	)
	if err != nil {
		return err
	}
	if accountIndex < 0 {
		return domain.ErrMarketNotExist
	}

	//For now we support only BALANCED or PLUGGABLE (ie. price feed)
	requestStrategy := req.Strategy
	//Updates the strategy
	return o.marketRepository.UpdateMarket(
		ctx,
		accountIndex,
		func(m *domain.Market) (*domain.Market, error) {

			switch requestStrategy {

			case domain.StrategyTypePluggable:
				if err := m.MakeStrategyPluggable(); err != nil {
					return nil, err
				}

			case domain.StrategyTypeBalanced:
				if err := m.MakeStrategyBalanced(); err != nil {
					return nil, err
				}

			default:
				return nil, errors.New("strategy not supported")
			}

			return m, nil
		},
	)
}

// ListSwaps returns the list of all swaps processed by the daemon
func (o *operatorService) ListSwaps(
	ctx context.Context,
) ([]SwapInfo, error) {
	trades, err := o.tradeRepository.GetAllTrades(ctx)
	if err != nil {
		return nil, err
	}

	markets, err := o.getMarketsForTrades(ctx, trades)
	if err != nil {
		return nil, err
	}

	swaps := tradesToSwapInfo(markets, trades)
	return swaps, nil
}

func (o *operatorService) ListMarketExternalAddresses(
	ctx context.Context,
	req Market,
) ([]string, error) {

	if len(req.BaseAsset) <= 0 || len(req.QuoteAsset) <= 0 {
		return nil, errors.New("base asset or quote asset are null")
	}

	if req.BaseAsset != config.GetString(config.BaseAssetKey) {
		return nil, domain.ErrInvalidBaseAsset
	}

	market, _, err := o.marketRepository.GetMarketByAsset(ctx, req.QuoteAsset)
	if err != nil {
		return nil, err
	}

	if market == nil {
		return nil, domain.ErrMarketNotExist
	}

	return o.vaultRepository.GetAllDerivedEternalAddressesForAccount(
		ctx,
		market.AccountIndex,
	)
}

//ListMarket a set of informations about all the markets.
func (o *operatorService) ListMarket(
	ctx context.Context,
) ([]MarketInfo, error) {
	markets, err := o.marketRepository.GetAllMarkets(ctx)
	if err != nil {
		return nil, err
	}

	marketInfos := make([]MarketInfo, len(markets), len(markets))

	for index, market := range markets {
		marketInfos[index] = MarketInfo{
			Market: Market{
				BaseAsset:  market.BaseAsset,
				QuoteAsset: market.QuoteAsset,
			},
			Fee: Fee{
				BasisPoint: market.Fee,
				FeeAsset:   market.FeeAsset,
			},
			Tradable:     market.Tradable,
			StrategyType: market.Strategy.Type,
		}
	}

	return marketInfos, nil
}

func (o *operatorService) getMarketsForTrades(
	ctx context.Context,
	trades []*domain.Trade,
) (map[string]*domain.Market, error) {
	markets := map[string]*domain.Market{}
	for _, trade := range trades {
		market, accountIndex, err := o.marketRepository.GetMarketByAsset(
			ctx,
			trade.MarketQuoteAsset,
		)
		if err != nil {
			return nil, err
		}
		if accountIndex < 0 {
			return nil, domain.ErrMarketNotExist
		}
		if _, ok := markets[trade.MarketQuoteAsset]; !ok {
			markets[trade.MarketQuoteAsset] = market
		}
	}
	return markets, nil
}

func tradesToSwapInfo(
	markets map[string]*domain.Market,
	trades []*domain.Trade,
) []SwapInfo {
	swapInfos := make([]SwapInfo, 0, len(trades))
	for _, trade := range trades {
		requestMsg := trade.SwapRequestMessage()

		fee := Fee{
			FeeAsset:   markets[trade.MarketQuoteAsset].FeeAsset,
			BasisPoint: markets[trade.MarketQuoteAsset].Fee,
		}

		newSwapInfo := SwapInfo{
			Status:           int32(trade.Status.Code),
			AmountP:          requestMsg.GetAmountP(),
			AssetP:           requestMsg.GetAssetP(),
			AmountR:          requestMsg.GetAmountR(),
			AssetR:           requestMsg.GetAssetR(),
			MarketFee:        fee,
			RequestTimeUnix:  trade.SwapRequestTime(),
			AcceptTimeUnix:   trade.SwapAcceptTime(),
			CompleteTimeUnix: trade.SwapCompleteTime(),
			ExpiryTimeUnix:   trade.SwapExpiryTime(),
		}

		swapInfos = append(swapInfos, newSwapInfo)
	}

	return swapInfos
}

func (o *operatorService) WithdrawMarketFunds(
	ctx context.Context,
	req WithdrawMarketReq,
) (
	[]byte,
	error,
) {
	if req.BaseAsset != config.GetString(config.BaseAssetKey) {
		return nil, domain.ErrInvalidBaseAsset
	}

	var rawTx []byte

	market, accountIndex, err := o.marketRepository.GetMarketByAsset(
		ctx,
		req.QuoteAsset,
	)
	if err != nil {
		return nil, err
	}

	if accountIndex == -1 {
		return nil, domain.ErrMarketNotExist
	}

	outs := make([]TxOut, 0)
	if req.BalanceToWithdraw.BaseAmount > 0 {
		outs = append(outs, TxOut{
			Asset:   req.BaseAsset,
			Value:   req.BalanceToWithdraw.BaseAmount,
			Address: req.Address,
		})
	}
	if req.BalanceToWithdraw.QuoteAmount > 0 {
		outs = append(outs, TxOut{
			Asset:   req.QuoteAsset,
			Value:   req.BalanceToWithdraw.QuoteAmount,
			Address: req.Address,
		})
	}
	outputs, outputsBlindingKeys, err := parseRequestOutputs(outs)
	if err != nil {
		return nil, err
	}

	marketUnspents, err := o.getAllUnspentsForAccount(ctx, market.AccountIndex)
	if err != nil {
		return nil, err
	}
	if len(marketUnspents) <= 0 {
		return nil, ErrWalletNotFunded
	}

	feeUnspents, err := o.getAllUnspentsForAccount(ctx, domain.FeeAccount)
	if err != nil {
		return nil, err
	}
	if len(feeUnspents) <= 0 {
		return nil, ErrWalletNotFunded
	}

	var addressesToObserve []*crawler.AddressObservable
	err = o.vaultRepository.UpdateVault(
		ctx,
		nil,
		"",
		func(v *domain.Vault) (*domain.Vault, error) {
			mnemonic, err := v.GetMnemonicSafe()
			if err != nil {
				return nil, err
			}
			marketAccount, err := v.AccountByIndex(market.AccountIndex)
			if err != nil {
				return nil, err
			}
			feeAccount, err := v.AccountByIndex(domain.FeeAccount)
			if err != nil {
				return nil, err
			}

			changePathsByAsset := map[string]string{}
			feeChangePathByAsset := map[string]string{}
			for _, asset := range getAssetsOfOutputs(outputs) {
				addr, script, blindkey, err :=
					v.DeriveNextInternalAddressForAccount(
						market.AccountIndex,
					)
				if err != nil {
					return nil, err
				}

				derivationPath, _ := marketAccount.DerivationPathByScript[script]
				changePathsByAsset[asset] = derivationPath
				addressesToObserve = append(
					addressesToObserve,
					&crawler.AddressObservable{
						AccountIndex: market.AccountIndex,
						Address:      addr,
						BlindingKey:  blindkey,
					},
				)
			}

			feeAddress, script, feeBlindkey, err :=
				v.DeriveNextInternalAddressForAccount(domain.FeeAccount)
			if err != nil {
				return nil, err
			}
			feeChangePathByAsset[config.GetNetwork().AssetID] =
				feeAccount.DerivationPathByScript[script]

			addressesToObserve = append(
				addressesToObserve,
				&crawler.AddressObservable{
					AccountIndex: market.AccountIndex,
					Address:      feeAddress,
					BlindingKey:  feeBlindkey,
				},
			)

			txHex, _, err := sendToMany(sendToManyOpts{
				mnemonic:              mnemonic,
				unspents:              marketUnspents,
				feeUnspents:           feeUnspents,
				outputs:               outputs,
				outputsBlindingKeys:   outputsBlindingKeys,
				changePathsByAsset:    changePathsByAsset,
				feeChangePathByAsset:  feeChangePathByAsset,
				inputPathsByScript:    marketAccount.DerivationPathByScript,
				feeInputPathsByScript: feeAccount.DerivationPathByScript,
				milliSatPerByte:       int(req.MillisatPerByte),
			})
			if err != nil {
				return nil, err
			}

			if req.Push {
				if _, err := o.explorerSvc.BroadcastTransaction(txHex); err != nil {
					return nil, err
				}
			}

			rawTx, _ = hex.DecodeString(txHex)

			return v, nil
		},
	)
	if err != nil {
		return nil, err
	}

	for _, obs := range addressesToObserve {
		o.crawlerSvc.AddObservable(obs)
	}

	return rawTx, nil
}

func (o *operatorService) FeeAccountBalance(ctx context.Context) (
	int64,
	error,
) {
	addresses, _, err := o.vaultRepository.
		GetAllDerivedAddressesAndBlindingKeysForAccount(ctx, domain.FeeAccount)
	if err != nil {
		return 0, err
	}

	baseAssetAmount, err := o.unspentRepository.GetBalance(
		ctx,
		addresses,
		config.GetString(config.BaseAssetKey),
	)
	if err != nil {
		return -1, err
	}
	return int64(baseAssetAmount), nil
}

func (o *operatorService) getAllUnspentsForAccount(
	ctx context.Context,
	accountIndex int,
) ([]explorer.Utxo, error) {
	addresses, _, err := o.vaultRepository.
		GetAllDerivedAddressesAndBlindingKeysForAccount(ctx, accountIndex)
	if err != nil {
		return nil, err
	}

	unspents, err := o.unspentRepository.GetAvailableUnspentsForAddresses(
		ctx,
		addresses,
	)
	if err != nil {
		return nil, err
	}

	utxos := make([]explorer.Utxo, 0, len(unspents))
	for _, u := range unspents {
		utxos = append(utxos, u.ToUtxo())
	}
	return utxos, nil
}<|MERGE_RESOLUTION|>--- conflicted
+++ resolved
@@ -4,6 +4,7 @@
 	"context"
 	"encoding/hex"
 	"errors"
+
 	"github.com/tdex-network/tdex-daemon/config"
 	"github.com/tdex-network/tdex-daemon/internal/core/domain"
 	"github.com/tdex-network/tdex-daemon/pkg/crawler"
@@ -44,14 +45,11 @@
 	) error
 	ListSwaps(
 		ctx context.Context,
-<<<<<<< HEAD
-	) (*pb.ListSwapsReply, error)
+	) ([]SwapInfo, error)
 	ListMarketExternalAddresses(
 		ctx context.Context,
 		req Market,
 	) ([]string, error)
-=======
-	) ([]SwapInfo, error)
 	WithdrawMarketFunds(
 		ctx context.Context,
 		req WithdrawMarketReq,
@@ -63,7 +61,6 @@
 		int64,
 		error,
 	)
->>>>>>> 2676322a
 	ListMarket(
 		ctx context.Context,
 	) ([]MarketInfo, error)
