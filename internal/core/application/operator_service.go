package application

import (
	"context"
	"encoding/hex"
	"errors"
	"time"

	log "github.com/sirupsen/logrus"
	"github.com/vulpemventures/go-elements/transaction"

	"github.com/tdex-network/tdex-daemon/internal/core/domain"
	"github.com/tdex-network/tdex-daemon/pkg/explorer"
	"github.com/tdex-network/tdex-daemon/pkg/mathutil"
	"github.com/vulpemventures/go-elements/network"
)

const (
	marketDeposit = iota
	feeDeposit
)

// OperatorService defines the methods of the application layer for the operator service.
type OperatorService interface {
	DepositMarket(
		ctx context.Context,
		baseAsset string,
		quoteAsset string,
		numOfAddresses int,
	) ([]string, error)
	DepositFeeAccount(
		ctx context.Context,
		numOfAddresses int,
	) ([]AddressAndBlindingKey, error)
	OpenMarket(
		ctx context.Context,
		baseAsset string,
		quoteAsset string,
	) error
	CloseMarket(
		ctx context.Context,
		baseAsset string,
		quoteAsset string,
	) error
	UpdateMarketFee(
		ctx context.Context,
		req MarketWithFee,
	) (*MarketWithFee, error)
	UpdateMarketPrice(
		ctx context.Context,
		req MarketWithPrice,
	) error
	UpdateMarketStrategy(
		ctx context.Context,
		req MarketStrategy,
	) error
	ListSwaps(
		ctx context.Context,
	) ([]SwapInfo, error)
	ListMarketExternalAddresses(
		ctx context.Context,
		req Market,
	) ([]string, error)
	WithdrawMarketFunds(
		ctx context.Context,
		req WithdrawMarketReq,
	) (
		[]byte,
		error,
	)
	FeeAccountBalance(ctx context.Context) (
		int64,
		error,
	)
	ClaimMarketDeposit(
		ctx context.Context,
		market Market,
		outpoints []TxOutpoint,
	) error
	ClaimFeeDeposit(
		ctx context.Context,
		outpoints []TxOutpoint,
	) error
	ListMarket(
		ctx context.Context,
	) ([]MarketInfo, error)
	GetCollectedMarketFee(
		ctx context.Context,
		market Market,
	) (*ReportMarketFee, error)
<<<<<<< HEAD
	ListUtxos(ctx context.Context) (*UtxoInfoPerAccount, error)
=======
	ReloadUtxos(ctx context.Context) error
>>>>>>> 76919542
}

type operatorService struct {
	marketRepository           domain.MarketRepository
	vaultRepository            domain.VaultRepository
	tradeRepository            domain.TradeRepository
	unspentRepository          domain.UnspentRepository
	explorerSvc                explorer.Service
	blockchainListener         BlockchainListener
	marketBaseAsset            string
	marketFee                  int64
	network                    *network.Network
	feeAccountBalanceThreshold uint64
}

// NewOperatorService is a constructor function for OperatorService.
func NewOperatorService(
	marketRepository domain.MarketRepository,
	vaultRepository domain.VaultRepository,
	tradeRepository domain.TradeRepository,
	unspentRepository domain.UnspentRepository,
	explorerSvc explorer.Service,
	bcListener BlockchainListener,
	marketBaseAsset string,
	marketFee int64,
	net *network.Network,
	feeAccountBalanceThreshold uint64,
) OperatorService {
	return &operatorService{
		marketRepository:           marketRepository,
		vaultRepository:            vaultRepository,
		tradeRepository:            tradeRepository,
		unspentRepository:          unspentRepository,
		explorerSvc:                explorerSvc,
		blockchainListener:         bcListener,
		marketBaseAsset:            marketBaseAsset,
		marketFee:                  marketFee,
		network:                    net,
		feeAccountBalanceThreshold: feeAccountBalanceThreshold,
	}
}

func (o *operatorService) DepositMarket(
	ctx context.Context,
	baseAsset string,
	quoteAsset string,
	numOfAddresses int,
) ([]string, error) {
	var accountIndex int

	// First case: the assets are given. If are valid and a market exist we need to derive a new address for that account.
	if len(baseAsset) > 0 && len(quoteAsset) > 0 {
		// check the asset strings
		if err := validateAssetString(baseAsset); err != nil {
			return nil, domain.ErrMarketInvalidBaseAsset
		}

		if err := validateAssetString(quoteAsset); err != nil {
			return nil, domain.ErrMarketInvalidQuoteAsset
		}

		// Checks if base asset is valid
		if baseAsset != o.marketBaseAsset {
			return nil, domain.ErrMarketInvalidBaseAsset
		}

		//Checks if quote asset exists
		_, accountOfExistentMarket, err := o.marketRepository.GetMarketByAsset(
			ctx,
			quoteAsset,
		)
		if err != nil {
			return nil, err
		}
		if accountOfExistentMarket == -1 {
			return nil, ErrMarketNotExist
		}

		accountIndex = accountOfExistentMarket
	} else if len(baseAsset) == 0 && len(quoteAsset) == 0 {
		// Second case: base and quote asset are empty. this means we need to create a new market.
		_, latestAccountIndex, err := o.marketRepository.GetLatestMarket(
			ctx,
		)
		if err != nil {
			return nil, err
		}

		nextAccountIndex := latestAccountIndex + 1
		fee := o.marketFee
		if _, err := o.marketRepository.GetOrCreateMarket(
			ctx,
			&domain.Market{AccountIndex: nextAccountIndex, Fee: fee},
		); err != nil {
			return nil, err
		}

		accountIndex = nextAccountIndex
	} else if baseAsset != o.marketBaseAsset {
		return nil, domain.ErrMarketInvalidBaseAsset
	} else {
		return nil, domain.ErrMarketInvalidQuoteAsset
	}
	if numOfAddresses == 0 {
		numOfAddresses = 1
	}

	list := make([]AddressAndBlindingKey, numOfAddresses, numOfAddresses)
	addresses := make([]string, numOfAddresses, numOfAddresses)
	//Derive an address for that specific market
	if err := o.vaultRepository.UpdateVault(
		ctx,
		func(v *domain.Vault) (*domain.Vault, error) {
			for i := 0; i < numOfAddresses; i++ {
				info, err := v.DeriveNextExternalAddressForAccount(accountIndex)
				if err != nil {
					return nil, err
				}
				list[i] = AddressAndBlindingKey{
					Address:     info.Address,
					BlindingKey: hex.EncodeToString(info.BlindingKey),
				}
				addresses[i] = info.Address
			}

			return v, nil
		}); err != nil {
		return nil, err
	}

	go o.observeAddressesForAccount(accountIndex, list)

	return addresses, nil
}

func (o *operatorService) DepositFeeAccount(
	ctx context.Context,
	numOfAddresses int,
) ([]AddressAndBlindingKey, error) {
	if numOfAddresses == 0 {
		numOfAddresses = 1
	}

	list := make([]AddressAndBlindingKey, 0, numOfAddresses)
	if err := o.vaultRepository.UpdateVault(
		ctx,
		func(v *domain.Vault) (*domain.Vault, error) {
			for i := 0; i < numOfAddresses; i++ {
				info, err := v.DeriveNextExternalAddressForAccount(domain.FeeAccount)
				if err != nil {
					return nil, err
				}

				list = append(list, AddressAndBlindingKey{
					Address:     info.Address,
					BlindingKey: hex.EncodeToString(info.BlindingKey),
				})
			}

			return v, nil
		},
	); err != nil {
		return nil, err
	}

	go o.observeAddressesForAccount(domain.FeeAccount, list)

	return list, nil
}

func (o *operatorService) OpenMarket(
	ctx context.Context,
	baseAsset string,
	quoteAsset string,
) error {
	// check the asset strings
	err := validateAssetString(baseAsset)
	if err != nil {
		return domain.ErrMarketInvalidBaseAsset
	}

	err = validateAssetString(quoteAsset)
	if err != nil {
		return domain.ErrMarketInvalidQuoteAsset
	}

	if baseAsset != o.marketBaseAsset {
		return domain.ErrMarketInvalidBaseAsset
	}

	// check if the crawler is observing at least one addresses
	if _, err := o.vaultRepository.GetAllDerivedExternalAddressesInfoForAccount(
		ctx,
		domain.FeeAccount,
	); err != nil {
		if err == domain.ErrVaultAccountNotFound {
			return ErrFeeAccountNotFunded
		}
		return err
	}

	// check if market exists
	market, _, err := o.marketRepository.GetMarketByAsset(
		ctx,
		quoteAsset,
	)
	if err != nil {
		return err
	}

	if market == nil {
		return ErrMarketNotExist
	}

	// open the market
	if err := o.marketRepository.OpenMarket(ctx, quoteAsset); err != nil {
		return err
	}

	return nil
}

func (o *operatorService) CloseMarket(
	ctx context.Context,
	baseAsset string,
	quoteAsset string,
) error {
	// check the asset strings
	err := validateAssetString(baseAsset)
	if err != nil {
		return domain.ErrMarketInvalidBaseAsset
	}

	err = validateAssetString(quoteAsset)
	if err != nil {
		return domain.ErrMarketInvalidQuoteAsset
	}

	if baseAsset != o.marketBaseAsset {
		return domain.ErrMarketInvalidBaseAsset
	}

	err = o.marketRepository.CloseMarket(
		ctx,
		quoteAsset,
	)
	if err != nil {
		return err
	}

	return nil
}

// UpdateMarketFee changes the Liquidity Provider fee for the given market.
// MUST be expressed as basis point.
// Eg. To change the fee on each swap from 0.25% to 1% you need to pass down 100
// The Market MUST be closed before doing this change.
func (o *operatorService) UpdateMarketFee(
	ctx context.Context,
	req MarketWithFee,
) (*MarketWithFee, error) {
	// check the asset strings
	if err := validateAssetString(req.BaseAsset); err != nil {
		return nil, domain.ErrMarketInvalidBaseAsset
	}

	if err := validateAssetString(req.QuoteAsset); err != nil {
		return nil, domain.ErrMarketInvalidQuoteAsset
	}

	// Checks if base asset is correct
	if req.BaseAsset != o.marketBaseAsset {
		return nil, ErrMarketNotExist
	}
	//Checks if market exist
	_, accountIndex, err := o.marketRepository.GetMarketByAsset(
		ctx,
		req.QuoteAsset,
	)
	if err != nil {
		return nil, err
	}
	if accountIndex < 0 {
		return nil, ErrMarketNotExist
	}

	//Updates the fee and the fee asset
	if err := o.marketRepository.UpdateMarket(
		ctx,
		accountIndex,
		func(m *domain.Market) (*domain.Market, error) {
			if err := m.ChangeFee(req.BasisPoint); err != nil {
				return nil, err
			}
			return m, nil
		},
	); err != nil {
		return nil, err
	}

	// Ignore errors. If we reached this point it must exists.
	mkt, _ := o.marketRepository.GetOrCreateMarket(
		ctx,
		&domain.Market{AccountIndex: accountIndex},
	)

	return &MarketWithFee{
		Market: Market{
			BaseAsset:  mkt.BaseAsset,
			QuoteAsset: mkt.QuoteAsset,
		},
		Fee: Fee{
			BasisPoint: mkt.Fee,
		},
	}, nil
}

// UpdateMarketPrice rpc updates the price for the given market
func (o *operatorService) UpdateMarketPrice(
	ctx context.Context,
	req MarketWithPrice,
) error {
	// check the asset strings
	err := validateAssetString(req.BaseAsset)
	if err != nil {
		return domain.ErrMarketInvalidBaseAsset
	}

	err = validateAssetString(req.QuoteAsset)
	if err != nil {
		return domain.ErrMarketInvalidQuoteAsset
	}

	// Checks if base asset is correct
	if req.BaseAsset != o.marketBaseAsset {
		return domain.ErrMarketInvalidBaseAsset
	}

	// validate the new prices amount
	err = validateAmount(req.Price.BasePrice)
	if err != nil {
		return domain.ErrMarketInvalidBasePrice
	}

	// validate the new prices amount
	err = validateAmount(req.Price.QuotePrice)
	if err != nil {
		return domain.ErrMarketInvalidQuotePrice
	}

	//Checks if market exist
	_, accountIndex, err := o.marketRepository.GetMarketByAsset(
		ctx,
		req.QuoteAsset,
	)
	if err != nil {
		return err
	}
	if accountIndex < 0 {
		return ErrMarketNotExist
	}

	//Updates the base price and the quote price
	return o.marketRepository.UpdatePrices(
		ctx,
		accountIndex,
		domain.Prices{
			BasePrice:  req.Price.BasePrice,
			QuotePrice: req.Price.QuotePrice,
		},
	)
}

// UpdateMarketStrategy changes the current market making strategy,
// either using an automated market making formula or a pluggable price feed
func (o *operatorService) UpdateMarketStrategy(
	ctx context.Context,
	req MarketStrategy,
) error {
	// check the asset strings
	err := validateAssetString(req.Market.BaseAsset)
	if err != nil {
		return domain.ErrMarketInvalidBaseAsset
	}

	err = validateAssetString(req.Market.QuoteAsset)
	if err != nil {
		return domain.ErrMarketInvalidQuoteAsset
	}

	// Checks if base asset is correct
	if req.BaseAsset != o.marketBaseAsset {
		return ErrMarketNotExist
	}
	//Checks if market exist
	_, accountIndex, err := o.marketRepository.GetMarketByAsset(
		ctx,
		req.QuoteAsset,
	)
	if err != nil {
		return err
	}

	if accountIndex < 0 {
		return ErrMarketNotExist
	}

	//For now we support only BALANCED or PLUGGABLE (ie. price feed)
	requestStrategy := req.Strategy
	//Updates the strategy
	return o.marketRepository.UpdateMarket(
		ctx,
		accountIndex,
		func(m *domain.Market) (*domain.Market, error) {

			switch requestStrategy {

			case domain.StrategyTypePluggable:
				if err := m.MakeStrategyPluggable(); err != nil {
					return nil, err
				}

			case domain.StrategyTypeBalanced:
				if err := m.MakeStrategyBalanced(); err != nil {
					return nil, err
				}

			default:
				return nil, ErrUnknownStrategy
			}

			return m, nil
		},
	)
}

// ListSwaps returns the list of all swaps processed by the daemon
func (o *operatorService) ListSwaps(
	ctx context.Context,
) ([]SwapInfo, error) {
	trades, err := o.tradeRepository.GetAllTrades(ctx)
	if err != nil {
		return nil, err
	}

	markets, err := o.getMarketsForTrades(ctx, trades)
	if err != nil {
		return nil, err
	}

	swaps := tradesToSwapInfo(markets, trades)
	return swaps, nil
}

func (o *operatorService) ListMarketExternalAddresses(
	ctx context.Context,
	req Market,
) ([]string, error) {
	// check the asset strings
	err := validateAssetString(req.BaseAsset)
	if err != nil {
		return nil, domain.ErrMarketInvalidBaseAsset
	}

	err = validateAssetString(req.QuoteAsset)
	if err != nil {
		return nil, domain.ErrMarketInvalidQuoteAsset
	}

	if req.BaseAsset != o.marketBaseAsset {
		return nil, domain.ErrMarketInvalidBaseAsset
	}

	market, _, err := o.marketRepository.GetMarketByAsset(ctx, req.QuoteAsset)
	if err != nil {
		return nil, err
	}

	if market == nil {
		return nil, ErrMarketNotExist
	}

	allInfo, err := o.vaultRepository.GetAllDerivedExternalAddressesInfoForAccount(
		ctx,
		market.AccountIndex,
	)
	if err != nil {
		return nil, err
	}

	return allInfo.Addresses(), nil
}

//ListMarket a set of informations about all the markets.
func (o *operatorService) ListMarket(
	ctx context.Context,
) ([]MarketInfo, error) {
	markets, err := o.marketRepository.GetAllMarkets(ctx)
	if err != nil {
		return nil, err
	}

	marketInfos := make([]MarketInfo, len(markets))

	for index, market := range markets {
		marketInfos[index] = MarketInfo{
			Market: Market{
				BaseAsset:  market.BaseAsset,
				QuoteAsset: market.QuoteAsset,
			},
			Fee: Fee{
				BasisPoint: market.Fee,
			},
			Tradable:     market.Tradable,
			StrategyType: market.Strategy.Type,
		}
	}

	return marketInfos, nil
}

func (o *operatorService) GetCollectedMarketFee(
	ctx context.Context,
	market Market,
) (*ReportMarketFee, error) {
	m, _, err := o.marketRepository.GetMarketByAsset(
		ctx,
		market.QuoteAsset,
	)
	if err != nil {
		return nil, err
	}

	if m == nil {
		return nil, ErrMarketNotExist
	}

	trades, err := o.tradeRepository.GetCompletedTradesByMarket(
		ctx,
		market.QuoteAsset,
	)
	if err != nil {
		return nil, err
	}

	fees := make([]FeeInfo, 0, len(trades))
	total := make(map[string]int64)
	for _, trade := range trades {
		feeBasisPoint := trade.MarketFee
		swapRequest := trade.SwapRequestMessage()
		feeAsset := swapRequest.GetAssetP()
		amountP := swapRequest.GetAmountP()
		_, feeAmount := mathutil.LessFee(amountP, uint64(feeBasisPoint))

		marketPrice := trade.MarketPrice.QuotePrice
		if feeAsset == m.BaseAsset {
			marketPrice = trade.MarketPrice.BasePrice
		}

		fees = append(fees, FeeInfo{
			TradeID:     trade.ID.String(),
			BasisPoint:  feeBasisPoint,
			Asset:       feeAsset,
			Amount:      feeAmount,
			MarketPrice: marketPrice,
		})

		total[feeAsset] += int64(feeAmount)
	}

	return &ReportMarketFee{
		CollectedFees:              fees,
		TotalCollectedFeesPerAsset: total,
	}, nil
}

func (o *operatorService) WithdrawMarketFunds(
	ctx context.Context,
	req WithdrawMarketReq,
) (
	[]byte,
	error,
) {
	if req.BaseAsset != o.marketBaseAsset {
		return nil, domain.ErrMarketInvalidBaseAsset
	}

	var rawTx []byte

	market, accountIndex, err := o.marketRepository.GetMarketByAsset(
		ctx,
		req.QuoteAsset,
	)
	if err != nil {
		return nil, err
	}

	if accountIndex == -1 {
		return nil, ErrMarketNotExist
	}

	outs := make([]TxOut, 0)
	if req.BalanceToWithdraw.BaseAmount > 0 {
		outs = append(outs, TxOut{
			Asset:   req.BaseAsset,
			Value:   req.BalanceToWithdraw.BaseAmount,
			Address: req.Address,
		})
	}
	if req.BalanceToWithdraw.QuoteAmount > 0 {
		outs = append(outs, TxOut{
			Asset:   req.QuoteAsset,
			Value:   req.BalanceToWithdraw.QuoteAmount,
			Address: req.Address,
		})
	}
	outputs, outputsBlindingKeys, err := parseRequestOutputs(outs)
	if err != nil {
		return nil, err
	}

	marketUnspents, err := o.getAllUnspentsForAccount(ctx, market.AccountIndex)
	if err != nil {
		return nil, err
	}
	if len(marketUnspents) <= 0 {
		return nil, ErrWalletNotFunded
	}

	feeUnspents, err := o.getAllUnspentsForAccount(ctx, domain.FeeAccount)
	if err != nil {
		return nil, err
	}
	if len(feeUnspents) <= 0 {
		return nil, ErrWalletNotFunded
	}

	addressesToObserve := make([]AddressAndBlindingKey, 0)
	err = o.vaultRepository.UpdateVault(
		ctx,
		func(v *domain.Vault) (*domain.Vault, error) {
			mnemonic, err := v.GetMnemonicSafe()
			if err != nil {
				return nil, err
			}
			marketAccount, err := v.AccountByIndex(market.AccountIndex)
			if err != nil {
				return nil, err
			}
			feeAccount, err := v.AccountByIndex(domain.FeeAccount)
			if err != nil {
				return nil, err
			}

			changePathsByAsset := map[string]string{}
			feeChangePathByAsset := map[string]string{}
			for _, asset := range getAssetsOfOutputs(outputs) {
				info, err := v.DeriveNextInternalAddressForAccount(market.AccountIndex)
				if err != nil {
					return nil, err
				}

				derivationPath := marketAccount.DerivationPathByScript[info.Script]
				changePathsByAsset[asset] = derivationPath
				addressesToObserve = append(
					addressesToObserve,
					AddressAndBlindingKey{
						Address:     info.Address,
						BlindingKey: hex.EncodeToString(info.BlindingKey),
					},
				)
			}

			feeInfo, err := v.DeriveNextInternalAddressForAccount(domain.FeeAccount)
			if err != nil {
				return nil, err
			}
			feeChangePathByAsset[o.network.AssetID] =
				feeAccount.DerivationPathByScript[feeInfo.Script]

			addressesToObserve = append(
				addressesToObserve,
				AddressAndBlindingKey{
					Address:     feeInfo.Address,
					BlindingKey: hex.EncodeToString(feeInfo.BlindingKey),
				},
			)

			txHex, _, err := sendToMany(sendToManyOpts{
				mnemonic:              mnemonic,
				unspents:              marketUnspents,
				feeUnspents:           feeUnspents,
				outputs:               outputs,
				outputsBlindingKeys:   outputsBlindingKeys,
				changePathsByAsset:    changePathsByAsset,
				feeChangePathByAsset:  feeChangePathByAsset,
				inputPathsByScript:    marketAccount.DerivationPathByScript,
				feeInputPathsByScript: feeAccount.DerivationPathByScript,
				milliSatPerByte:       int(req.MillisatPerByte),
				network:               o.network,
			})
			if err != nil {
				return nil, err
			}

			if req.Push {
				if _, err := o.explorerSvc.BroadcastTransaction(txHex); err != nil {
					return nil, err
				}
			}

			rawTx, _ = hex.DecodeString(txHex)

			return v, nil
		},
	)
	if err != nil {
		return nil, err
	}

	go o.observeAddressesForAccount(market.AccountIndex, addressesToObserve)

	return rawTx, nil
}

func (o *operatorService) FeeAccountBalance(ctx context.Context) (
	int64,
	error,
) {
	info, err := o.vaultRepository.GetAllDerivedAddressesInfoForAccount(
		ctx,
		domain.FeeAccount,
	)
	if err != nil {
		return 0, err
	}

	baseAssetAmount, err := o.unspentRepository.GetBalance(
		ctx,
		info.Addresses(),
		o.marketBaseAsset,
	)
	if err != nil {
		return -1, err
	}
	return int64(baseAssetAmount), nil
}

// ReloadUtxos triggers reloading of unspents for stored addresses from blockchain
func (o *operatorService) ReloadUtxos(ctx context.Context) error {
	//get all addresses
	vault, err := o.vaultRepository.GetOrCreateVault(
		ctx,
		nil,
		"",
		nil,
	)
	if err != nil {
		return err
	}

	addressesInfo := vault.AllDerivedAddressesInfo()
	return fetchUnspents(
		o.explorerSvc,
		o.unspentRepository,
		addressesInfo,
	)
}

// ClaimMarketDeposit method add unspents to the market
func (o *operatorService) ClaimMarketDeposit(
	ctx context.Context,
	marketReq Market,
	outpoints []TxOutpoint,
) error {
	if err := validateMarketRequest(marketReq, o.marketBaseAsset); err != nil {
		return err
	}

	market, accountIndex, err := o.marketRepository.GetMarketByAsset(ctx,
		marketReq.QuoteAsset)
	if err != nil {
		return err
	}

	infoPerAccount := make(map[int]domain.AddressesInfo)

	// if market exist,s fetch all receiving addresses and relative blinding keys
	// for the known market.
	if market != nil {
		info, err := o.vaultRepository.GetAllDerivedExternalAddressesInfoForAccount(
			ctx,
			accountIndex,
		)
		if err != nil {
			return err
		}
		infoPerAccount[accountIndex] = info
	} else {
		// otherwise fetch all non funded market and for each of them fetch all
		// receiving addresses and relative blinding keys
		markets, err := o.getNonFundedMarkets(ctx)
		if err != nil {
			return err
		}
		if len(markets) <= 0 {
			return ErrMissingNonFundedMarkets
		}
		vault, err := o.vaultRepository.GetOrCreateVault(ctx, nil, "", nil)
		if err != nil {
			return err
		}

		for _, m := range markets {
			info, err := vault.AllDerivedExternalAddressesInfoForAccount(m.AccountIndex)
			if err != nil {
				return err
			}
			infoPerAccount[m.AccountIndex] = info
		}
	}

	_, err = o.claimDeposit(ctx, infoPerAccount, outpoints)
	if err != nil {
		return err
	}
	return nil
}

// ClaimFeeDeposit adds unspents to the Fee Account
func (o *operatorService) ClaimFeeDeposit(
	ctx context.Context,
	outpoints []TxOutpoint,
) error {
	info, err := o.vaultRepository.GetAllDerivedExternalAddressesInfoForAccount(
		ctx,
		domain.FeeAccount,
	)
	if err != nil {
		return err
	}

	infoPerAccount := make(map[int]domain.AddressesInfo)
	infoPerAccount[domain.FeeAccount] = info

	if _, err := o.claimDeposit(ctx, infoPerAccount, outpoints); err != nil {
		return err
	}

	return nil
}

func (o *operatorService) getNonFundedMarkets(ctx context.Context) ([]domain.Market, error) {
	markets, err := o.marketRepository.GetAllMarkets(ctx)
	if err != nil {
		return nil, err
	}

	nonFundedMakrets := make([]domain.Market, 0)
	for _, m := range markets {
		if !m.IsFunded() {
			nonFundedMakrets = append(nonFundedMakrets, m)
		}
	}
	return nonFundedMakrets, nil
}

func (o *operatorService) claimDeposit(
	ctx context.Context,
	infoPerAccount map[int]domain.AddressesInfo,
	outpoints []TxOutpoint,
) (domain.AddressesInfo, error) {
	// first thing, retrieve all scripts  of the outpoints.
	outpointScripts := make([]string, len(outpoints), len(outpoints))
	for i, v := range outpoints {
		confirmed, err := o.explorerSvc.IsTransactionConfirmed(v.Hash)
		if err != nil {
			return nil, err
		}
		if !confirmed {
			return nil, ErrTxNotConfirmed
		}

		// TODO: Add a GetTransaction method to explorer interface to prevent
		// direct usage of go-elements here.
		txHex, err := o.explorerSvc.GetTransactionHex(v.Hash)
		if err != nil {
			return nil, err
		}
		tx, _ := transaction.NewTxFromHex(txHex)

		if len(tx.Outputs) <= v.Index {
			return nil, ErrInvalidOutpoint
		}

		outpointScripts[i] = hex.EncodeToString(tx.Outputs[v.Index].Script)
	}

	// By lopping on the map of the account provided, we search for the one
	// whose scripts own ALL the given outpoints.
	for _, info := range infoPerAccount {
		accountScripts := make(map[string]struct{})
		for _, in := range info {
			accountScripts[in.Script] = struct{}{}
		}

		count := 0
		for _, s := range outpointScripts {
			if _, ok := accountScripts[s]; ok {
				count++
			}
		}
		if count == len(outpoints) {
			return info, nil
		}
	}

	return nil, errors.New("all provided outpoints must be relative to the same market")
}

func (o *operatorService) fundMarket(
	ctx context.Context,
	accountIndex int,
	unspents []domain.Unspent,
) error {
	outpoints := make([]domain.OutpointWithAsset, 0, len(unspents))
	for _, u := range unspents {
		outpoints = append(outpoints, domain.OutpointWithAsset{
			Txid:  u.TxID,
			Vout:  int(u.VOut),
			Asset: u.AssetHash,
		})
	}

	// Update the market trying to funding attaching the newly found quote asset.
	return o.marketRepository.UpdateMarket(
		ctx,
		accountIndex,
		func(m *domain.Market) (*domain.Market, error) {
			if err := m.FundMarket(outpoints, o.marketBaseAsset); err != nil {
				return nil, err
			}

			return m, nil
		},
	)
}

func (o *operatorService) checkFeeAccountBalance(ctx context.Context) error {
	info, err := o.vaultRepository.GetAllDerivedAddressesInfoForAccount(ctx, domain.FeeAccount)
	if err != nil {
		return err
	}

	feeAccountBalance, err := o.unspentRepository.GetBalance(
		ctx,
		info.Addresses(),
		o.marketBaseAsset,
	)
	if err != nil {
		return err
	}

	if feeAccountBalance < o.feeAccountBalanceThreshold {
		log.Warn(
			"fee account balance for account index too low. Trades for markets won't be " +
				"served properly. Fund the fee account as soon as possible",
		)
	} else {
		log.Info("fee account funded. Trades can be served")
	}

	return nil
}

func (o *operatorService) getAllUnspentsForAccount(
	ctx context.Context,
	accountIndex int,
) ([]explorer.Utxo, error) {
	info, err := o.vaultRepository.GetAllDerivedAddressesInfoForAccount(ctx, accountIndex)
	if err != nil {
		return nil, err
	}

	unspents, err := o.unspentRepository.GetAvailableUnspentsForAddresses(
		ctx,
		info.Addresses(),
	)
	if err != nil {
		return nil, err
	}

	utxos := make([]explorer.Utxo, 0, len(unspents))
	for _, u := range unspents {
		utxos = append(utxos, u.ToUtxo())
	}
	return utxos, nil
}

func (o *operatorService) observeAddressesForAccount(accountIndex int, list []AddressAndBlindingKey) {
	for _, l := range list {
		blindkey, _ := hex.DecodeString(l.BlindingKey)
		o.blockchainListener.StartObserveAddress(accountIndex, l.Address, blindkey)
		time.Sleep(200 * time.Millisecond)
	}
}

func (o *operatorService) getMarketsForTrades(
	ctx context.Context,
	trades []*domain.Trade,
) (map[string]*domain.Market, error) {
	markets := map[string]*domain.Market{}
	for _, trade := range trades {
		market, accountIndex, err := o.marketRepository.GetMarketByAsset(
			ctx,
			trade.MarketQuoteAsset,
		)
		if err != nil {
			return nil, err
		}
		if accountIndex < 0 {
			return nil, ErrMarketNotExist
		}
		if _, ok := markets[trade.MarketQuoteAsset]; !ok {
			markets[trade.MarketQuoteAsset] = market
		}
	}
	return markets, nil
}

func tradesToSwapInfo(
	markets map[string]*domain.Market,
	trades []*domain.Trade,
) []SwapInfo {
	swapInfos := make([]SwapInfo, 0, len(trades))
	for _, trade := range trades {
		requestMsg := trade.SwapRequestMessage()

		fee := Fee{
			BasisPoint: markets[trade.MarketQuoteAsset].Fee,
		}

		newSwapInfo := SwapInfo{
			Status:           int32(trade.Status.Code),
			AmountP:          requestMsg.GetAmountP(),
			AssetP:           requestMsg.GetAssetP(),
			AmountR:          requestMsg.GetAmountR(),
			AssetR:           requestMsg.GetAssetR(),
			MarketFee:        fee,
			RequestTimeUnix:  trade.SwapRequest.Timestamp,
			AcceptTimeUnix:   trade.SwapAccept.Timestamp,
			CompleteTimeUnix: trade.SwapComplete.Timestamp,
			ExpiryTimeUnix:   trade.ExpiryTime,
		}

		swapInfos = append(swapInfos, newSwapInfo)
	}

	return swapInfos
}

func validateMarketRequest(marketReq Market, baseAsset string) error {
	if err := validateAssetString(marketReq.BaseAsset); err != nil {
		return err
	}

	if err := validateAssetString(marketReq.QuoteAsset); err != nil {
		return err
	}

	// Checks if base asset is valid
	if marketReq.BaseAsset != baseAsset {
		return domain.ErrMarketInvalidBaseAsset
	}

	return nil
}

func (o *operatorService) ListUtxos(
	ctx context.Context,
) (*UtxoInfoPerAccount, error) {
	utxoInfoPerAccount := make(map[uint64]UtxoInfoList)

	u := o.unspentRepository.GetAllUnspents(ctx)
	for _, v := range u {
		_, accountIndex, err := o.vaultRepository.GetAccountByAddress(
			ctx,
			v.Address,
		)
		if err != nil {
			return nil, err
		}

		if value, ok := utxoInfoPerAccount[uint64(accountIndex)]; ok {
			if v.Locked {
				value.Locks = appendUnspent(v, value.Locks)
			} else if v.Spent {
				value.Spents = appendUnspent(v, value.Spents)
			} else {
				value.Unspents = appendUnspent(v, value.Unspents)
			}
			utxoInfoPerAccount[uint64(accountIndex)] = value
		} else {
			unspents := make([]UtxoInfo, 0)
			spents := make([]UtxoInfo, 0)
			locks := make([]UtxoInfo, 0)
			if v.Locked {
				locks = appendUnspent(v, locks)
			} else if v.Spent {
				spents = appendUnspent(v, spents)
			} else {
				unspents = appendUnspent(v, unspents)
			}

			utxoInfoPerAccount[uint64(accountIndex)] = UtxoInfoList{
				Unspents: unspents,
				Spents:   spents,
				Locks:    locks,
			}
		}

	}

	return &UtxoInfoPerAccount{
		UtxoInfoPerAccount: utxoInfoPerAccount,
	}, nil
}

func appendUnspent(unspent domain.Unspent, list []UtxoInfo) []UtxoInfo {
	return append(list, UtxoInfo{
		Outpoint: &TxOutpoint{
			Hash:  unspent.TxID,
			Index: int(unspent.VOut),
		},
		Value: unspent.Value,
		Asset: unspent.AssetHash,
	})
}<|MERGE_RESOLUTION|>--- conflicted
+++ resolved
@@ -88,11 +88,8 @@
 		ctx context.Context,
 		market Market,
 	) (*ReportMarketFee, error)
-<<<<<<< HEAD
 	ListUtxos(ctx context.Context) (*UtxoInfoPerAccount, error)
-=======
 	ReloadUtxos(ctx context.Context) error
->>>>>>> 76919542
 }
 
 type operatorService struct {
