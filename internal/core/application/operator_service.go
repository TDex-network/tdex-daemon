--- conflicted
+++ resolved
@@ -26,21 +26,12 @@
 		ctx context.Context,
 		baseAsset string,
 		quoteAsset string,
-<<<<<<< HEAD
-		numberOfAddresses int,
-	) ([]string, error)
-	DepositFeeAccount(
-		ctx context.Context,
-		numberOfAddresses int,
-	) ([]AddressWithBlindingKey, error)
-=======
 		numOfAddresses int,
 	) ([]string, error)
 	DepositFeeAccount(
 		ctx context.Context,
 		numOfAddresses int,
 	) ([]AddressAndBlindingKey, error)
->>>>>>> fc2804c6
 	OpenMarket(
 		ctx context.Context,
 		baseAsset string,
@@ -146,39 +137,13 @@
 	ctx context.Context,
 	baseAsset string,
 	quoteAsset string,
-<<<<<<< HEAD
-	numberOfAddresses int,
-) ([]string, error) {
-	//default number of addresses to be generated
-	if numberOfAddresses == 0 {
-		numberOfAddresses = 1
-	}
-	addresses := make([]string, 0, numberOfAddresses)
-
-=======
 	numOfAddresses int,
 ) ([]string, error) {
->>>>>>> fc2804c6
 	var accountIndex int
 
 	// First case: the assets are given. If are valid and a market exist we need to derive a new address for that account.
 	if len(baseAsset) > 0 && len(quoteAsset) > 0 {
 		// check the asset strings
-<<<<<<< HEAD
-		err := validateAssetString(baseAsset)
-		if err != nil {
-			return nil, domain.ErrInvalidBaseAsset
-		}
-
-		err = validateAssetString(quoteAsset)
-		if err != nil {
-			return nil, domain.ErrInvalidQuoteAsset
-		}
-
-		// Checks if base asset is valid
-		if baseAsset != config.GetString(config.BaseAssetKey) {
-			return nil, domain.ErrInvalidBaseAsset
-=======
 		if err := validateAssetString(baseAsset); err != nil {
 			return nil, domain.ErrMarketInvalidBaseAsset
 		}
@@ -190,7 +155,6 @@
 		// Checks if base asset is valid
 		if baseAsset != o.marketBaseAsset {
 			return nil, domain.ErrMarketInvalidBaseAsset
->>>>>>> fc2804c6
 		}
 
 		//Checks if quote asset exists
@@ -202,11 +166,7 @@
 			return nil, err
 		}
 		if accountOfExistentMarket == -1 {
-<<<<<<< HEAD
-			return nil, domain.ErrMarketNotExist
-=======
 			return nil, ErrMarketNotExist
->>>>>>> fc2804c6
 		}
 
 		accountIndex = accountOfExistentMarket
@@ -220,26 +180,15 @@
 		}
 
 		nextAccountIndex := latestAccountIndex + 1
-<<<<<<< HEAD
-		_, err = o.marketRepository.GetOrCreateMarket(ctx, nextAccountIndex)
-		if err != nil {
-=======
 		fee := o.marketFee
 		if _, err := o.marketRepository.GetOrCreateMarket(
 			ctx,
 			&domain.Market{AccountIndex: nextAccountIndex, Fee: fee},
 		); err != nil {
->>>>>>> fc2804c6
 			return nil, err
 		}
 
 		accountIndex = nextAccountIndex
-<<<<<<< HEAD
-	} else if baseAsset != config.GetString(config.BaseAssetKey) {
-		return nil, domain.ErrInvalidBaseAsset
-	} else {
-		return nil, domain.ErrInvalidQuoteAsset
-=======
 	} else if baseAsset != o.marketBaseAsset {
 		return nil, domain.ErrMarketInvalidBaseAsset
 	} else {
@@ -247,44 +196,14 @@
 	}
 	if numOfAddresses == 0 {
 		numOfAddresses = 1
->>>>>>> fc2804c6
 	}
 
 	list := make([]AddressAndBlindingKey, numOfAddresses, numOfAddresses)
 	addresses := make([]string, numOfAddresses, numOfAddresses)
 	//Derive an address for that specific market
-<<<<<<< HEAD
-	err := o.vaultRepository.UpdateVault(
-=======
 	if err := o.vaultRepository.UpdateVault(
->>>>>>> fc2804c6
 		ctx,
 		func(v *domain.Vault) (*domain.Vault, error) {
-<<<<<<< HEAD
-			for i := 0; i < numberOfAddresses; i++ {
-				addr, _, blindingKey, err := v.DeriveNextExternalAddressForAccount(
-					accountIndex,
-				)
-				if err != nil {
-					return nil, err
-				}
-
-				addresses = append(addresses, addr)
-
-				o.crawlerSvc.AddObservable(&crawler.AddressObservable{
-					AccountIndex: accountIndex,
-					Address:      addr,
-					BlindingKey:  blindingKey,
-				})
-			}
-
-			return v, nil
-		})
-	if err != nil {
-		return nil, err
-	}
-
-=======
 			for i := 0; i < numOfAddresses; i++ {
 				info, err := v.DeriveNextExternalAddressForAccount(accountIndex)
 				if err != nil {
@@ -304,23 +223,11 @@
 
 	go o.observeAddressesForAccount(accountIndex, list)
 
->>>>>>> fc2804c6
 	return addresses, nil
 }
 
 func (o *operatorService) DepositFeeAccount(
 	ctx context.Context,
-<<<<<<< HEAD
-	numberOfAddresses int,
-) ([]AddressWithBlindingKey, error) {
-	//default number of addresses to be generated
-	if numberOfAddresses == 0 {
-		numberOfAddresses = 1
-	}
-
-	addressesWithBlindingKey := make([]AddressWithBlindingKey, 0)
-	err := o.vaultRepository.UpdateVault(
-=======
 	numOfAddresses int,
 ) ([]AddressAndBlindingKey, error) {
 	if numOfAddresses == 0 {
@@ -329,27 +236,8 @@
 
 	list := make([]AddressAndBlindingKey, 0, numOfAddresses)
 	if err := o.vaultRepository.UpdateVault(
->>>>>>> fc2804c6
 		ctx,
 		func(v *domain.Vault) (*domain.Vault, error) {
-<<<<<<< HEAD
-			for i := 0; i < numberOfAddresses; i++ {
-				addr, _, blindKey, err := v.DeriveNextExternalAddressForAccount(
-					domain.FeeAccount,
-				)
-				if err != nil {
-					return nil, err
-				}
-				addressesWithBlindingKey = append(addressesWithBlindingKey, AddressWithBlindingKey{
-					Address:     addr,
-					BlindingKey: hex.EncodeToString(blindKey),
-				})
-
-				o.crawlerSvc.AddObservable(&crawler.AddressObservable{
-					AccountIndex: domain.FeeAccount,
-					Address:      addr,
-					BlindingKey:  blindKey,
-=======
 			for i := 0; i < numOfAddresses; i++ {
 				info, err := v.DeriveNextExternalAddressForAccount(domain.FeeAccount)
 				if err != nil {
@@ -359,16 +247,10 @@
 				list = append(list, AddressAndBlindingKey{
 					Address:     info.Address,
 					BlindingKey: hex.EncodeToString(info.BlindingKey),
->>>>>>> fc2804c6
 				})
 			}
 
 			return v, nil
-<<<<<<< HEAD
-		})
-
-	return addressesWithBlindingKey, err
-=======
 		},
 	); err != nil {
 		return nil, err
@@ -377,7 +259,6 @@
 	go o.observeAddressesForAccount(domain.FeeAccount, list)
 
 	return list, nil
->>>>>>> fc2804c6
 }
 
 func (o *operatorService) OpenMarket(
