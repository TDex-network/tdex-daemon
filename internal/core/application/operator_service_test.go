package application

import (
	"errors"
	"strings"
	"testing"
	"time"

	"github.com/shopspring/decimal"
	"github.com/stretchr/testify/assert"
	"github.com/tdex-network/tdex-daemon/config"
	"github.com/tdex-network/tdex-daemon/internal/core/domain"
	"github.com/tdex-network/tdex-daemon/internal/infrastructure/storage/db/inmemory"
	"github.com/tdex-network/tdex-daemon/pkg/explorer"
	"github.com/tdex-network/tdex-daemon/pkg/trade"
	"github.com/vulpemventures/go-elements/network"
)

const (
	marketRepoIsEmpty  = true
	tradeRepoIsEmpty   = true
	vaultRepoIsEmpty   = true
	unspentRepoIsEmpty = true
	marketPluggable    = true
)

var baseAsset = config.GetString(config.BaseAssetKey)

func TestListMarket(t *testing.T) {
	t.Run("ListMarket should return an empty list and a nil error if market repository is empty", func(t *testing.T) {
		operatorService, ctx, close := newTestOperator(marketRepoIsEmpty, tradeRepoIsEmpty, vaultRepoIsEmpty)
		defer close()
		marketInfos, err := operatorService.ListMarket(ctx)
		assert.Equal(t, nil, err)
		assert.Equal(t, 0, len(marketInfos))
	})

	t.Run("ListMarket should return the number of markets in the market repository", func(t *testing.T) {
		operatorService, ctx, close := newTestOperator(!marketRepoIsEmpty, tradeRepoIsEmpty, vaultRepoIsEmpty)
		defer close()
		marketInfos, err := operatorService.ListMarket(ctx)
		assert.Equal(t, nil, err)
		assert.Equal(t, 2, len(marketInfos))
	})
}

func TestDepositMarket(t *testing.T) {
	operatorService, ctx, close := newTestOperator(marketRepoIsEmpty, tradeRepoIsEmpty, vaultRepoIsEmpty)

	config.Set(config.MnemonicKey, strings.Join(newTradeWallet().mnemonic, " "))

	t.Run("DepositMarket with new market", func(t *testing.T) {
<<<<<<< HEAD
		operatorService, _, ctx, close := newTestOperator(marketRepoIsEmpty, tradeRepoIsEmpty, vaultRepoIsEmpty)

		addresses, err := operatorService.DepositMarket(
			ctx,
			"",
			"",
			1,
		)
=======
		address, err := operatorService.DepositMarket(ctx, "", "")
>>>>>>> fbf8ab81
		assert.Equal(t, nil, err)

		assert.Equal(
			t,
			"el1qqvead5fpxkjyyl3zwukr7twqrnag40ls0y052s547smxdyeus209ppkmtdyemgkz4rjn8ss8fhjrzc3q9evt7atrgtpff2thf",
			addresses[0],
		)
	})

	t.Run("DepositMarket with invalid base asset", func(t *testing.T) {
		validQuoteAsset := "5ac9f65c0efcc4775e0baec4ec03abdde22473cd3cf33c0419ca290e0751b225"
		emptyAddress, err := operatorService.DepositMarket(
			ctx,
			"",
			validQuoteAsset,
			1,
		)
		assert.Equal(t, domain.ErrInvalidBaseAsset, err)
		assert.Nil(
			t,
			emptyAddress,
		)
	})

	t.Run("DepositMarket with valid base asset and empty quote asset", func(t *testing.T) {
<<<<<<< HEAD
		operatorService, _, ctx, close := newTestOperator(marketRepoIsEmpty, tradeRepoIsEmpty, vaultRepoIsEmpty)

		emptyAddress, err := operatorService.DepositMarket(
			ctx,
			baseAsset,
			"",
			1,
		)
=======
		emptyAddress, err := operatorService.DepositMarket(ctx, baseAsset, "")
>>>>>>> fbf8ab81
		assert.Equal(t, domain.ErrInvalidQuoteAsset, err)
		assert.Nil(
			t,
			emptyAddress,
		)
	})

	t.Run("DepositMarket with valid base asset and invalid quote asset", func(t *testing.T) {
<<<<<<< HEAD
		operatorService, _, ctx, close := newTestOperator(marketRepoIsEmpty, tradeRepoIsEmpty, vaultRepoIsEmpty)

		emptyAddress, err := operatorService.DepositMarket(
			ctx,
			baseAsset,
			"ldjbwjkbfjksdbjkvcsbdjkbcdsjkb",
			1,
		)
=======
		emptyAddress, err := operatorService.DepositMarket(ctx, baseAsset, "ldjbwjkbfjksdbjkvcsbdjkbcdsjkb")
>>>>>>> fbf8ab81
		assert.Equal(t, domain.ErrInvalidQuoteAsset, err)
		assert.Nil(
			t,
			emptyAddress,
		)
	})

<<<<<<< HEAD
	t.Run(
		"DepositMarket with new market and derive multiple addresses",
		func(t *testing.T) {
			operatorService, _, ctx, close := newTestOperator(marketRepoIsEmpty, tradeRepoIsEmpty, vaultRepoIsEmpty)

			addresses, err := operatorService.DepositMarket(
				ctx,
				"",
				"",
				20,
			)
			assert.Equal(t, nil, err)

			assert.Equal(
				t,
				20,
				len(addresses),
			)

			close()
		},
	)
=======
	t.Cleanup(close)
>>>>>>> fbf8ab81
}

func TestDepositMarketWithCrawler(t *testing.T) {

	if testing.Short() {
		t.Skip("skipping test in short mode.")
	}

	t.Run("Get address to deposit, fund market and get next address for the market", func(t *testing.T) {
		operatorService, ctx, close := newTestOperator(marketRepoIsEmpty, tradeRepoIsEmpty, !vaultRepoIsEmpty)

		t.Cleanup(func() {
			close()
		})

		addresses, err := operatorService.DepositMarket(
			ctx,
			"",
			"",
			1,
		)
		assert.Equal(t, nil, err)

		assert.Equal(t, nil, err)
		assert.Equal(
			t,
			"el1qqvead5fpxkjyyl3zwukr7twqrnag40ls0y052s547smxdyeus209ppkmtdyemgkz4rjn8ss8fhjrzc3q9evt7atrgtpff2thf",
			addresses[0],
		)

		// Let's depsoit both assets on the same address
		explorerSvc := explorer.NewService(RegtestExplorerAPI)
		_, err = explorerSvc.Faucet(addresses[0])
		assert.Equal(t, nil, err)
		time.Sleep(1500 * time.Millisecond)

		_, quoteAsset, err := explorerSvc.Mint(addresses[0], 5)
		assert.Equal(t, nil, err)
		time.Sleep(1500 * time.Millisecond)

		// we try to get a child address for the quote asset. Since is not being expicitly initialized, should return ErrMarketNotExist
		failToGetChildAddress, err := operatorService.DepositMarket(
			ctx,
			baseAsset,
			quoteAsset,
			1,
		)
		assert.Equal(t, domain.ErrMarketNotExist, err)
		assert.Equal(
			t,
			"",
			failToGetChildAddress[0],
		)

		// Now we try to intialize (ie. fund) the market by opening it
		err = operatorService.OpenMarket(ctx, baseAsset, quoteAsset)
		assert.Equal(t, nil, err)

		// Now we can derive a childAddress
		childAddresses, err := operatorService.DepositMarket(
			ctx,
			baseAsset,
			quoteAsset,
			1,
		)
		assert.Equal(t, nil, err)
		assert.Equal(
			t,
			"el1qqfzjp0y057j60avxqgmj9aycqhlq7ke20v20c8dkml68jjs0fu09u9sn55uduay46yyt25tcny0rfqejly5x6dgjw44uk9p8r",
			childAddresses[0],
		)

	})
}

func TestUpdateMarketPrice(t *testing.T) {
	const getPriceAfterRequest = true

	market := Market{
		BaseAsset:  marketUnspents[0].AssetHash,
		QuoteAsset: marketUnspents[1].AssetHash,
	}

	// update price function
	updateMarketPriceRequest := func(basePrice float64, quotePrice float64, getPrice bool) (*Price, error) {
		const initMarketAsPluggable = true

		operatorService, tradeService, _, ctx, close, _ := newMockServices(
			!marketRepoIsEmpty,
			tradeRepoIsEmpty,
			!vaultRepoIsEmpty,
			!unspentRepoIsEmpty,
			initMarketAsPluggable,
		)

		t.Cleanup(close)
		args := MarketWithPrice{
			Market: market,
			Price: Price{
				BasePrice:  decimal.NewFromFloat(basePrice),
				QuotePrice: decimal.NewFromFloat(quotePrice),
			},
		}

		// update the price
		err := operatorService.UpdateMarketPrice(ctx, args)
		if err != nil {
			return nil, err
		}

		// get the price if flag is specified
		if getPrice {
			priceWithFee, err := tradeService.GetMarketPrice(ctx, market, 1, 1)
			if err != nil {
				panic(err)
			}
			return &priceWithFee.Price, nil
		}

		return nil, nil
	}

	t.Run("should not return an error if the price is valid and market is found", func(t *testing.T) {
		priceAfter, err := updateMarketPriceRequest(10.01, 1000, getPriceAfterRequest)
		assert.Equal(t, nil, err)
		basePrice, _ := priceAfter.BasePrice.Float64()
		quotePrice, _ := priceAfter.QuotePrice.Float64()
		assert.Equal(t, basePrice, float64(10.01))
		assert.Equal(t, quotePrice, float64(1000))
	})

	t.Run("shoud not return an error if the price is valid and > 0 && < 1", func(t *testing.T) {
		_, err := updateMarketPriceRequest(0.4, 1, !getPriceAfterRequest)
		assert.Equal(t, nil, err)
	})

	t.Run("should return an error if the prices are <= 0", func(t *testing.T) {
		_, err := updateMarketPriceRequest(-1, 10000, !getPriceAfterRequest)
		assert.NotEqual(t, nil, err)
	})

	t.Run("should return an error if the prices are greater than 2099999997690000", func(t *testing.T) {
		_, err := updateMarketPriceRequest(1, 2099999997690000+1, !getPriceAfterRequest)
		assert.NotEqual(t, nil, err)
	})

	t.Run("should return an error if one of the prices are equal to zero", func(t *testing.T) {
		_, err := updateMarketPriceRequest(102.1293, 0, !getPriceAfterRequest)
		assert.NotEqual(t, nil, err)
	})

}
func TestListSwap(t *testing.T) {
	t.Run("ListSwap should return an empty list and a nil error if there is not trades in TradeRepository", func(t *testing.T) {
		operatorService, ctx, close := newTestOperator(marketRepoIsEmpty, tradeRepoIsEmpty, vaultRepoIsEmpty)
		defer close()

		swapInfos, err := operatorService.ListSwaps(ctx)
		assert.Equal(t, nil, err)
		assert.Equal(t, 0, len(swapInfos))
	})

	t.Run("ListSwap should return the SwapInfo according to the number of trades in the TradeRepository", func(t *testing.T) {
		operatorService, ctx, close := newTestOperator(!marketRepoIsEmpty, !tradeRepoIsEmpty, vaultRepoIsEmpty)
		defer close()

		swapInfos, err := operatorService.ListSwaps(ctx)
		assert.Equal(t, nil, err)
		assert.Equal(t, 1, len(swapInfos))
	})
}

func TestWithdrawMarket(t *testing.T) {
	operatorService, _, walletService, ctx, close, _ := newMockServices(
		!marketRepoIsEmpty,
		!tradeRepoIsEmpty,
		!vaultRepoIsEmpty,
		!unspentRepoIsEmpty,
		false,
	)

	err := walletService.UnlockWallet(ctx, "Sup3rS3cr3tP4ssw0rd!")
	if err != nil {
		t.Fatal(err)
	}

	t.Cleanup(close)

	t.Run(
		"WithdrawMarketFunds should return raw transaction",
		func(t *testing.T) {
			rawTx, err := operatorService.WithdrawMarketFunds(ctx, WithdrawMarketReq{
				Market: Market{
					BaseAsset:  marketUnspents[0].AssetHash,
					QuoteAsset: marketUnspents[1].AssetHash,
				},
				BalanceToWithdraw: Balance{
					BaseAmount:  4200,
					QuoteAmount: 2300,
				},
				MillisatPerByte: 20,
				Address:         "el1qq22f83p6asdy7jsp4tuke0d9emvxhcenqee5umsn88fsn8gggzlrx0md4hp38rnwcnu9lusmzhmktlt3h5q0gecfpfvx6uac2",
				Push:            false,
			})
			assert.NoError(t, err)
			assert.Equal(t, true, len(rawTx) > 0)
		},
	)

	t.Run(
		"WithdrawMarketFunds should return error for wrong base asset",
		func(t *testing.T) {
			_, err := operatorService.WithdrawMarketFunds(ctx,
				WithdrawMarketReq{
					Market: Market{
						BaseAsset:  "4144",
						QuoteAsset: "d73f5cd0954c1bf325f85d7a7ff43a6eb3ea3b516fd57064b85306d43bc1c9ff",
					},
					BalanceToWithdraw: Balance{
						BaseAmount:  4200,
						QuoteAmount: 2300,
					},
					MillisatPerByte: 20,
					Address:         "el1qq22f83p6asdy7jsp4tuke0d9emvxhcenqee5umsn88fsn8gggzlrx0md4hp38rnwcnu9lusmzhmktlt3h5q0gecfpfvx6uac2",
					Push:            false,
				})
			assert.Error(t, err)
			assert.Equal(t, err, domain.ErrInvalidBaseAsset)
		},
	)

	t.Run(
		"WithdrawMarketFunds should return error for wrong qoute asset",
		func(t *testing.T) {
			_, err := operatorService.WithdrawMarketFunds(ctx,
				WithdrawMarketReq{
					Market: Market{
						BaseAsset:  "5ac9f65c0efcc4775e0baec4ec03abdde22473cd3cf33c0419ca290e0751b225",
						QuoteAsset: "eqwqw",
					},
					BalanceToWithdraw: Balance{
						BaseAmount:  4200,
						QuoteAmount: 2300,
					},
					MillisatPerByte: 20,
					Address:         "el1qq22f83p6asdy7jsp4tuke0d9emvxhcenqee5umsn88fsn8gggzlrx0md4hp38rnwcnu9lusmzhmktlt3h5q0gecfpfvx6uac2",
					Push:            false,
				})
			assert.Error(t, err)
			assert.Equal(t, err, domain.ErrMarketNotExist)
		},
	)

	t.Run(
		"WithdrawMarketFunds should return error, not enough money",
		func(t *testing.T) {
			_, err := operatorService.WithdrawMarketFunds(ctx,
				WithdrawMarketReq{
					Market: Market{
						BaseAsset:  "5ac9f65c0efcc4775e0baec4ec03abdde22473cd3cf33c0419ca290e0751b225",
						QuoteAsset: "d73f5cd0954c1bf325f85d7a7ff43a6eb3ea3b516fd57064b85306d43bc1c9ff",
					},
					BalanceToWithdraw: Balance{
						BaseAmount:  1000000000000,
						QuoteAmount: 2300,
					},
					MillisatPerByte: 20,
					Address:         "el1qq22f83p6asdy7jsp4tuke0d9emvxhcenqee5umsn88fsn8gggzlrx0md4hp38rnwcnu9lusmzhmktlt3h5q0gecfpfvx6uac2",
					Push:            false,
				})
			assert.Error(t, err)
		},
	)
}

func TestBalanceFeeAccount(t *testing.T) {
	operatorService, _, walletSvc, ctx, close, _ := newMockServices(
		!marketRepoIsEmpty,
		tradeRepoIsEmpty,
		!vaultRepoIsEmpty,
		!unspentRepoIsEmpty,
		!marketPluggable,
	)
	t.Cleanup(close)

	err := walletSvc.UnlockWallet(ctx, "Sup3rS3cr3tP4ssw0rd!")
	if err != nil {
		t.Fatal(err)
	}

	t.Run(
		"FeeAccountBalance should return fee account balance",
		func(t *testing.T) {
			balance, err := operatorService.FeeAccountBalance(ctx)
			assert.NoError(t, err)
			assert.Equal(t, int64(100000000), balance)
		},
	)
}

func TestGetCollectedMarketFee(t *testing.T) {
	operatorService, traderSvc, _, ctx, _, dbManager := newMockServices(
		!marketRepoIsEmpty,
		!tradeRepoIsEmpty,
		!vaultRepoIsEmpty,
		!unspentRepoIsEmpty,
		!marketPluggable,
	)

	markets, err := traderSvc.GetTradableMarkets(ctx)
	if err != nil {
		t.Fatal(err)
	}

	market := markets[0].Market
	preview, err := traderSvc.GetMarketPrice(ctx, market, TradeSell, 30000000)
	if err != nil {
		t.Fatal(err)
	}

	proposerWallet, err := trade.NewRandomWallet(&network.Regtest)
	if err != nil {
		t.Fatal(err)
	}

	t.Run("GetCollectedMarketFee", func(t *testing.T) {
		swapRequest, err := newSwapRequest(
			proposerWallet,
			market.BaseAsset, 30000000,
			market.QuoteAsset, preview.Amount,
		)
		if err != nil {
			t.Fatal(err)
		}

		_, swapFail, _, err := traderSvc.TradePropose(
			ctx,
			market,
			TradeSell,
			swapRequest,
		)
		if err != nil {
			t.Fatal(err)
		}
		if swapFail != nil {
			t.Fatal(swapFail.GetFailureMessage())
		}

		fee, err := operatorService.GetCollectedMarketFee(ctx, market)
		if err != nil {
			t.Fatal(err)
		}

		assert.Equal(t, 0, len(fee.CollectedFees))

		tradeRepo := inmemory.NewTradeRepositoryImpl(dbManager)
		trades, err := tradeRepo.GetAllTradesByMarket(ctx, market.QuoteAsset)
		if err != nil {
			t.Fatal(err)
		}

		tr := trades[0]
		err = tradeRepo.UpdateTrade(
			ctx,
			&tr.ID,
			func(trade *domain.Trade) (*domain.Trade, error) {
				trade.Status = domain.CompletedStatus
				return trade, nil
			},
		)
		if err != nil {
			t.Fatal(err)
		}

		fee, err = operatorService.GetCollectedMarketFee(ctx, market)
		if err != nil {
			t.Fatal(err)
		}

		assert.Equal(t, 1, len(fee.CollectedFees))
	})

}

func TestListMarketExternalAddresses(t *testing.T) {
	const (
		validQuoteAsset             = "d090c403610fe8a9e31967355929833bc8a8fe08429e630162d1ecbf29fdf28b"
		validBaseAsset              = "5ac9f65c0efcc4775e0baec4ec03abdde22473cd3cf33c0419ca290e0751b225"
		validQuoteAssetWithNoMarket = "0ddfa690c7b2ba3b8ecee8200da2420fc502f57f8312c83d466b6f8dced70441"
		invalidAsset                = "aaa001zzzDL"
	)

	const (
		vaultIsEmpty    = true
		vaultIsNotEmpty = false
	)

	listMarketExternalRequest := func(
		baseAsset string,
		quoteAsset string,
		repoIsEmpty bool,
	) ([]string, error) {
		operatorService, ctx, close := newTestOperator(!marketRepoIsEmpty, tradeRepoIsEmpty, repoIsEmpty)
		t.Cleanup(close)
		market := Market{
			QuoteAsset: quoteAsset,
			BaseAsset:  baseAsset,
		}
		return operatorService.ListMarketExternalAddresses(ctx, market)
	}

	t.Run("should return error if baseAsset is an invalid asset string", func(t *testing.T) {
		_, err := listMarketExternalRequest(invalidAsset, validQuoteAsset, vaultIsNotEmpty)
		assert.NotEqual(t, nil, err)
	})

	t.Run("should return error if quoteAsset is an invalid asset string", func(t *testing.T) {
		_, err := listMarketExternalRequest(validBaseAsset, invalidAsset, vaultIsNotEmpty)
		assert.NotEqual(t, nil, err)
	})

	t.Run("should return error if market is not found for the given quoteAsset", func(t *testing.T) {
		_, err := listMarketExternalRequest(validBaseAsset, validQuoteAssetWithNoMarket, vaultIsNotEmpty)
		assert.NotEqual(t, nil, err)
	})

	t.Run("should return an error if the Vault repository is empty", func(t *testing.T) {
		_, err := listMarketExternalRequest(validBaseAsset, validQuoteAsset, vaultIsEmpty)
		assert.NotEqual(t, nil, err)
	})

	t.Run("should return a list of addresses and a nil error if the market argument is valid", func(t *testing.T) {
		addresses, err := listMarketExternalRequest(validBaseAsset, validQuoteAsset, vaultIsNotEmpty)
		assert.Equal(t, nil, err)
		assert.NotEqual(t, nil, addresses)
		assert.Equal(t, 1, len(addresses))
	})
}

func TestOpenMarket(t *testing.T) {
	const depositFeeAccount = true

	validBaseAsset := marketUnspents[0].AssetHash
	validQuoteAsset := marketUnspents[1].AssetHash

	const (
		validQuoteAssetWithNoMarket = "0ddfa690c7b2ba3b8ecee8200da2420fc502f57f8312c83d466b6f8dced70441"
		invalidAsset                = "allezlafrance"
	)

	openMarketRequest := func(
		baseAsset string,
		quoteAsset string,
		depositFeeAccountBefore bool,
	) (error, error, func()) {
		operatorService, ctx, close := newTestOperator(!marketRepoIsEmpty, tradeRepoIsEmpty, vaultRepoIsEmpty)
		if depositFeeAccountBefore {
			_, _, err := operatorService.DepositFeeAccount(ctx)
			if err != nil {
				return err, nil, close
			}
		}

		return nil, operatorService.OpenMarket(ctx, baseAsset, quoteAsset), close
	}

	t.Run("should return an error if the crawler does not observe any fee account addresses", func(t *testing.T) {
		failErr, err, close := openMarketRequest(validBaseAsset, validQuoteAsset, !depositFeeAccount)
		if failErr != nil {
			t.Error(failErr)
		}
		assert.NotEqual(t, nil, err)
		close()
	})

	t.Run("should return an error if the base asset is not valid", func(t *testing.T) {
		failErr, err, close := openMarketRequest(invalidAsset, validQuoteAsset, depositFeeAccount)
		if failErr != nil {
			t.Error(failErr)
		}
		assert.NotEqual(t, nil, err)
		close()
	})

	t.Run("should return an error if the quote asset is not valid", func(t *testing.T) {
		failErr, err, close := openMarketRequest(validBaseAsset, invalidAsset, depositFeeAccount)
		if failErr != nil {
			t.Error(failErr)
		}
		assert.NotEqual(t, nil, err)
		close()
	})

	t.Run("should return an error if the market is not found", func(t *testing.T) {
		failErr, err, close := openMarketRequest(validBaseAsset, validQuoteAssetWithNoMarket, depositFeeAccount)
		if failErr != nil {
			t.Error(failErr)
		}
		assert.NotEqual(t, nil, err)
		close()
	})

	t.Run("should NOT return an error if someone have deposited an address and assets string are valid", func(t *testing.T) {
		failErr, err, close := openMarketRequest(validBaseAsset, validQuoteAsset, depositFeeAccount)
		if failErr != nil {
			t.Error(failErr)
		}
		assert.Equal(t, nil, err)
		close()
	})
}
func TestUpdateMarketStrategy(t *testing.T) {
	const (
		validQuoteAssetWithNoMarket = "0ddfa690c7b2ba3b8ecee8200da2420fc502f57f8312c83d466b6f8dced8a441"
		invalidAsset                = "allezlesbleus"
	)

	const (
		letsCloseTheMarketBefore = true
		dontCloseTheMarketBefore = false
	)

	operatorService, ctx, close := newTestOperator(!marketRepoIsEmpty, tradeRepoIsEmpty, !vaultRepoIsEmpty)
	defer close()

	validMarket := Market{
		BaseAsset:  marketUnspents[0].AssetHash,
		QuoteAsset: marketUnspents[1].AssetHash,
	}

	// update price function
	updateMarketStrategy := func(strategy domain.StrategyType, market Market, closeTheMarket bool) (error, error) {
		// close the market
		if closeTheMarket {
			err := operatorService.CloseMarket(ctx, market.BaseAsset, market.QuoteAsset)
			if err != nil {
				return nil, err
			}
		}

		// update the strategy
		err := operatorService.UpdateMarketStrategy(
			ctx,
			MarketStrategy{
				Market:   market,
				Strategy: strategy,
			},
		)

		if err != nil {
			return err, nil
		}

		// if pluggable set prices
		if strategy == domain.StrategyTypePluggable {
			err := operatorService.UpdateMarketPrice(ctx,
				MarketWithPrice{
					Market: market,
					Price: Price{
						BasePrice:  decimal.NewFromFloat(0.2),
						QuotePrice: decimal.NewFromInt(1),
					},
				},
			)

			if err != nil {
				return nil, err
			}
		}

		// reopen the market
		_, _, err = operatorService.DepositFeeAccount(ctx)
		if err != nil {
			return nil, err
		}

		err = operatorService.OpenMarket(ctx, market.BaseAsset, market.QuoteAsset)
		if err != nil {
			return nil, err
		}

		return nil, nil
	}

	// get market price function
	getMarketStrategy := func() (domain.StrategyType, error) {
		marketsInfos, err := operatorService.ListMarket(ctx)
		if err != nil {
			return -1, err
		}

		for _, marketInfo := range marketsInfos {
			if marketInfo.Market.BaseAsset == validMarket.BaseAsset && marketInfo.Market.QuoteAsset == validMarket.QuoteAsset {
				return domain.StrategyType(marketInfo.StrategyType), err
			}
		}

		err = errors.New("market not found")
		return -1, err
	}

	t.Run("should update the strategy to PLUGGABLE", func(t *testing.T) {
		err, failErr := updateMarketStrategy(domain.StrategyTypePluggable, validMarket, letsCloseTheMarketBefore)
		if failErr != nil {
			t.Error(failErr)
		}
		strategy, failErr := getMarketStrategy()
		if failErr != nil {
			t.Error(failErr)
		}
		assert.Equal(t, nil, err)
		assert.Equal(t, domain.StrategyTypePluggable, strategy)
	})

	t.Run("should update the strategy to BALANCED", func(t *testing.T) {
		err, failErr := updateMarketStrategy(domain.StrategyTypeBalanced, validMarket, letsCloseTheMarketBefore)
		if failErr != nil {
			t.Error(failErr)
		}
		strategy, failErr := getMarketStrategy()
		if failErr != nil {
			t.Error(failErr)
		}
		assert.Equal(t, nil, err)
		assert.Equal(t, domain.StrategyTypeBalanced, strategy)
	})

	t.Run("should return an error if the new strategy is not supported", func(t *testing.T) {
		err, failErr := updateMarketStrategy(domain.StrategyTypeUnbalanced, validMarket, letsCloseTheMarketBefore)
		if failErr != nil {
			t.Error(failErr)
		}
		assert.NotEqual(t, nil, err)
	})

	t.Run("should return an error if the market quote asset is invalid", func(t *testing.T) {
		err, failErr := updateMarketStrategy(
			domain.StrategyTypePluggable,
			Market{
				BaseAsset:  validMarket.BaseAsset,
				QuoteAsset: invalidAsset,
			},
			dontCloseTheMarketBefore,
		)
		if failErr != nil {
			t.Error(failErr)
		}
		assert.NotEqual(t, nil, err)
	})

	t.Run("should return an error if the market base asset is invalid", func(t *testing.T) {
		err, failErr := updateMarketStrategy(
			domain.StrategyTypePluggable,
			Market{
				BaseAsset:  invalidAsset,
				QuoteAsset: validMarket.QuoteAsset,
			},
			dontCloseTheMarketBefore,
		)
		if failErr != nil {
			t.Error(failErr)
		}
		assert.NotEqual(t, nil, err)
	})

	t.Run("should return an error if the market does not exist", func(t *testing.T) {
		err, failErr := updateMarketStrategy(
			domain.StrategyTypePluggable,
			Market{
				BaseAsset:  validMarket.BaseAsset,
				QuoteAsset: validQuoteAssetWithNoMarket,
			},
			dontCloseTheMarketBefore,
		)
		if failErr != nil {
			t.Error(failErr)
		}
		assert.NotEqual(t, nil, err)
	})

	t.Run("should return an error if the market is not closed", func(t *testing.T) {
		err, failErr := updateMarketStrategy(
			domain.StrategyTypePluggable,
			Market{
				BaseAsset:  validMarket.BaseAsset,
				QuoteAsset: validQuoteAssetWithNoMarket,
			},
			dontCloseTheMarketBefore,
		)
		if failErr != nil {
			t.Error(failErr)
		}
		assert.NotEqual(t, nil, err)
	})
}<|MERGE_RESOLUTION|>--- conflicted
+++ resolved
@@ -50,7 +50,6 @@
 	config.Set(config.MnemonicKey, strings.Join(newTradeWallet().mnemonic, " "))
 
 	t.Run("DepositMarket with new market", func(t *testing.T) {
-<<<<<<< HEAD
 		operatorService, _, ctx, close := newTestOperator(marketRepoIsEmpty, tradeRepoIsEmpty, vaultRepoIsEmpty)
 
 		addresses, err := operatorService.DepositMarket(
@@ -59,9 +58,6 @@
 			"",
 			1,
 		)
-=======
-		address, err := operatorService.DepositMarket(ctx, "", "")
->>>>>>> fbf8ab81
 		assert.Equal(t, nil, err)
 
 		assert.Equal(
@@ -87,7 +83,6 @@
 	})
 
 	t.Run("DepositMarket with valid base asset and empty quote asset", func(t *testing.T) {
-<<<<<<< HEAD
 		operatorService, _, ctx, close := newTestOperator(marketRepoIsEmpty, tradeRepoIsEmpty, vaultRepoIsEmpty)
 
 		emptyAddress, err := operatorService.DepositMarket(
@@ -96,9 +91,6 @@
 			"",
 			1,
 		)
-=======
-		emptyAddress, err := operatorService.DepositMarket(ctx, baseAsset, "")
->>>>>>> fbf8ab81
 		assert.Equal(t, domain.ErrInvalidQuoteAsset, err)
 		assert.Nil(
 			t,
@@ -107,7 +99,6 @@
 	})
 
 	t.Run("DepositMarket with valid base asset and invalid quote asset", func(t *testing.T) {
-<<<<<<< HEAD
 		operatorService, _, ctx, close := newTestOperator(marketRepoIsEmpty, tradeRepoIsEmpty, vaultRepoIsEmpty)
 
 		emptyAddress, err := operatorService.DepositMarket(
@@ -116,17 +107,15 @@
 			"ldjbwjkbfjksdbjkvcsbdjkbcdsjkb",
 			1,
 		)
-=======
-		emptyAddress, err := operatorService.DepositMarket(ctx, baseAsset, "ldjbwjkbfjksdbjkvcsbdjkbcdsjkb")
->>>>>>> fbf8ab81
 		assert.Equal(t, domain.ErrInvalidQuoteAsset, err)
 		assert.Nil(
 			t,
 			emptyAddress,
 		)
-	})
-
-<<<<<<< HEAD
+
+		close()
+	})
+
 	t.Run(
 		"DepositMarket with new market and derive multiple addresses",
 		func(t *testing.T) {
@@ -149,9 +138,6 @@
 			close()
 		},
 	)
-=======
-	t.Cleanup(close)
->>>>>>> fbf8ab81
 }
 
 func TestDepositMarketWithCrawler(t *testing.T) {
