package application

import (
	"context"
	"fmt"

	log "github.com/sirupsen/logrus"
	"github.com/tdex-network/tdex-daemon/config"
	"github.com/tdex-network/tdex-daemon/internal/core/domain"
	"github.com/tdex-network/tdex-daemon/internal/core/ports"
	"github.com/tdex-network/tdex-daemon/pkg/crawler"
	"github.com/tdex-network/tdex-daemon/pkg/explorer"
)

type BlockchainListener interface {
	ObserveBlockchain()
	UpdateUnspentsForAddress(
		ctx context.Context,
		unspents []domain.Unspent,
		address string,
	) error
}

type blockchainListener struct {
	unspentRepository domain.UnspentRepository
	marketRepository  domain.MarketRepository
	vaultRepository   domain.VaultRepository
	crawlerSvc        crawler.Service
	explorerSvc       explorer.Service
	dbManager         ports.DbManager
}

func NewBlockchainListener(
	unspentRepository domain.UnspentRepository,
	marketRepository domain.MarketRepository,
	vaultRepository domain.VaultRepository,
	crawlerSvc crawler.Service,
	explorerSvc explorer.Service,
	dbManager ports.DbManager,
) BlockchainListener {
	return &blockchainListener{
		unspentRepository: unspentRepository,
		marketRepository:  marketRepository,
		vaultRepository:   vaultRepository,
		crawlerSvc:        crawlerSvc,
		explorerSvc:       explorerSvc,
		dbManager:         dbManager,
	}
}

func (b *blockchainListener) ObserveBlockchain() {
	go b.crawlerSvc.Start()
	go b.handleBlockChainEvents()
}

func (b *blockchainListener) handleBlockChainEvents() {

events:
	for event := range b.crawlerSvc.GetEventChannel() {
		tx := b.startTx()
		ctx := context.WithValue(context.Background(), "tx", tx)
		switch event.Type() {
		case crawler.FeeAccountDeposit:
			e := event.(crawler.AddressEvent)
			unspents := make([]domain.Unspent, 0)
			if len(e.Utxos) > 0 {

			utxoLoop:
				for _, utxo := range e.Utxos {
					isTrxConfirmed, err := b.explorerSvc.IsTransactionConfirmed(
						utxo.Hash(),
					)
					if err != nil {
						tx.Discard()
						log.Warn(err)
						continue utxoLoop
					}
<<<<<<< HEAD
					u := domain.NewUnspent(
						utxo.Hash(), utxo.Index(),
						utxo.Value(), utxo.Asset(), utxo.Script(),
						utxo.ValueCommitment(), utxo.AssetCommitment(),
						utxo.Nonce(), utxo.RangeProof(), utxo.SurjectionProof(),
						e.Address, isTrxConfirmed,
					)
=======

					u := domain.Unspent{
						TxID:            utxo.Hash(),
						VOut:            utxo.Index(),
						Value:           utxo.Value(),
						AssetHash:       utxo.Asset(),
						ValueCommitment: utxo.ValueCommitment(),
						AssetCommitment: utxo.AssetCommitment(),
						ScriptPubKey:    nil,
						Nonce:           utxo.Nonce(),
						RangeProof:      utxo.RangeProof(),
						SurjectionProof: utxo.SurjectionProof(),
						Address:         e.Address,
						Spent:           false,
						Locked:          false,
						LockedBy:        nil,
						Confirmed:       isTrxConfirmed,
					}
>>>>>>> 0802fc47
					unspents = append(unspents, u)
				}
				err := b.UpdateUnspentsForAddress(
					ctx,
					unspents,
					e.Address,
				)
				if err != nil {
					tx.Discard()
					log.Warn(err)
					continue events
				}

				markets, err := b.marketRepository.GetTradableMarkets(
					ctx,
				)
				if err != nil {
					tx.Discard()
					log.Warn(err)
					continue events
				}

				addresses, _, err := b.vaultRepository.
					GetAllDerivedAddressesAndBlindingKeysForAccount(
						ctx,
						domain.FeeAccount,
					)
				if err != nil {
					tx.Discard()
					log.Warn(err)
					continue events
				}

				var feeAccountBalance uint64
				for _, a := range addresses {
					b, err := b.unspentRepository.GetBalance(
						ctx,
						a,
						config.GetString(config.BaseAssetKey),
					)
					if err != nil {
						tx.Discard()
						log.Warn(err)
						continue events
					}

					feeAccountBalance += b
				}

				if feeAccountBalance < uint64(
					config.GetInt(config.FeeAccountBalanceThresholdKey),
				) {
					log.Debug("fee account balance too low - Trades and" +
						" deposits will be disabled")
					for _, m := range markets {
						err := b.marketRepository.CloseMarket(
							ctx,
							m.QuoteAssetHash(),
						)
						if err != nil {
							tx.Discard()
							log.Warn(err)
							continue events
						}
					}
					continue events
				}

				for _, m := range markets {
					err := b.marketRepository.OpenMarket(
						ctx,
						m.QuoteAssetHash(),
					)
					if err != nil {
						tx.Discard()
						log.Warn(err)
						continue events
					}
					log.Debug(fmt.Sprintf(
						"market %v, opened",
						m.AccountIndex(),
					))
				}
			}

		case crawler.MarketAccountDeposit:
			e := event.(crawler.AddressEvent)
			unspents := make([]domain.Unspent, 0)
			if len(e.Utxos) > 0 {
			utxoLoop1:
				for _, utxo := range e.Utxos {
					isTrxConfirmed, err := b.explorerSvc.IsTransactionConfirmed(
						utxo.Hash(),
					)
					if err != nil {
						tx.Discard()
						log.Warn(err)
						continue utxoLoop1
					}
<<<<<<< HEAD
					u := domain.NewUnspent(
						utxo.Hash(), utxo.Index(),
						utxo.Value(), utxo.Asset(), utxo.Script(),
						utxo.ValueCommitment(), utxo.AssetCommitment(),
						utxo.Nonce(), utxo.RangeProof(), utxo.SurjectionProof(),
						e.Address, isTrxConfirmed,
					)
=======
					u := domain.Unspent{
						TxID:            utxo.Hash(),
						VOut:            utxo.Index(),
						Value:           utxo.Value(),
						AssetHash:       utxo.Asset(),
						ValueCommitment: utxo.ValueCommitment(),
						AssetCommitment: utxo.AssetCommitment(),
						ScriptPubKey:    nil,
						Nonce:           utxo.Nonce(),
						RangeProof:      utxo.RangeProof(),
						SurjectionProof: utxo.SurjectionProof(),
						Address:         e.Address,
						Spent:           false,
						Locked:          false,
						LockedBy:        nil,
						Confirmed:       isTrxConfirmed,
					}
>>>>>>> 0802fc47
					unspents = append(unspents, u)
				}
				err := b.UpdateUnspentsForAddress(
					ctx,
					unspents,
					e.Address,
				)
				if err != nil {
					tx.Discard()
					log.Warn(err)
					continue events
				}

				fundingTxs := make([]domain.OutpointWithAsset, 0)
				for _, u := range e.Utxos {
					tx := domain.OutpointWithAsset{
						Asset: u.Asset(),
						Txid:  u.Hash(),
						Vout:  int(u.Index()),
					}
					fundingTxs = append(fundingTxs, tx)
				}

				m, err := b.marketRepository.GetOrCreateMarket(
					ctx,
					e.AccountIndex,
				)
				if err != nil {
					tx.Discard()
					log.Error(err)
					continue events
				}

				if err := b.marketRepository.UpdateMarket(
					ctx,
					m.AccountIndex(),
					func(m *domain.Market) (*domain.Market, error) {

						if m.IsFunded() {
							return m, nil
						}

						if err := m.FundMarket(fundingTxs); err != nil {
							tx.Discard()
							return nil, err
						}

						log.Info("deposit: funding market with quote asset ", m.QuoteAssetHash())

						return m, nil
					}); err != nil {
					tx.Discard()
					log.Warn(err)
					continue events
				}

			}

		case crawler.TransactionConfirmed:
			//TODO
		}
		b.commitTx(tx)
	}
}

func (b *blockchainListener) UpdateUnspentsForAddress(
	ctx context.Context,
	unspents []domain.Unspent,
	address string,
) error {
	err := b.unspentRepository.AddUnspents(ctx, unspents)
	if err != nil {
		return err
	}

	unsp, err := b.unspentRepository.GetUnspentsForAddresses(
		ctx,
		[]string{address},
	)

	for _, oldUnspent := range unsp {
		exist := false
		for _, newUnspent := range unspents {
			if newUnspent.IsKeyEqual(oldUnspent.Key()) {
				exist = true
			}
		}
		if !exist {
			oldUnspent.Spend()
			err := b.unspentRepository.UpdateUnspent(
				ctx,
				oldUnspent.Key(),
				func(unspent *domain.Unspent) (*domain.Unspent, error) {
					unspent.Spend()
					return unspent, nil
				},
			)
			if err != nil {
				return err
			}
		}
	}

	return nil
}

func (b *blockchainListener) startTx() ports.Transaction {
	return b.dbManager.NewTransaction()
}

func (b *blockchainListener) commitTx(tx ports.Transaction) {
	err := tx.Commit()
	if err != nil {
		log.Error(err)
	}
}<|MERGE_RESOLUTION|>--- conflicted
+++ resolved
@@ -75,15 +75,6 @@
 						log.Warn(err)
 						continue utxoLoop
 					}
-<<<<<<< HEAD
-					u := domain.NewUnspent(
-						utxo.Hash(), utxo.Index(),
-						utxo.Value(), utxo.Asset(), utxo.Script(),
-						utxo.ValueCommitment(), utxo.AssetCommitment(),
-						utxo.Nonce(), utxo.RangeProof(), utxo.SurjectionProof(),
-						e.Address, isTrxConfirmed,
-					)
-=======
 
 					u := domain.Unspent{
 						TxID:            utxo.Hash(),
@@ -102,7 +93,6 @@
 						LockedBy:        nil,
 						Confirmed:       isTrxConfirmed,
 					}
->>>>>>> 0802fc47
 					unspents = append(unspents, u)
 				}
 				err := b.UpdateUnspentsForAddress(
@@ -202,15 +192,6 @@
 						log.Warn(err)
 						continue utxoLoop1
 					}
-<<<<<<< HEAD
-					u := domain.NewUnspent(
-						utxo.Hash(), utxo.Index(),
-						utxo.Value(), utxo.Asset(), utxo.Script(),
-						utxo.ValueCommitment(), utxo.AssetCommitment(),
-						utxo.Nonce(), utxo.RangeProof(), utxo.SurjectionProof(),
-						e.Address, isTrxConfirmed,
-					)
-=======
 					u := domain.Unspent{
 						TxID:            utxo.Hash(),
 						VOut:            utxo.Index(),
@@ -228,7 +209,6 @@
 						LockedBy:        nil,
 						Confirmed:       isTrxConfirmed,
 					}
->>>>>>> 0802fc47
 					unspents = append(unspents, u)
 				}
 				err := b.UpdateUnspentsForAddress(
