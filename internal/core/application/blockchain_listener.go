package application

import (
	"context"
	"sync"

	log "github.com/sirupsen/logrus"
	"github.com/tdex-network/tdex-daemon/config"
	"github.com/tdex-network/tdex-daemon/internal/core/domain"
	"github.com/tdex-network/tdex-daemon/internal/core/ports"
	"github.com/tdex-network/tdex-daemon/pkg/crawler"
	"github.com/tdex-network/tdex-daemon/pkg/explorer"
)

const readOnlyTx = true

//BlockchainListener defines the needed method sto start and stop a blockchain listener
type BlockchainListener interface {
	ObserveBlockchain()
	StopObserveBlockchain()
}

type blockchainListener struct {
	unspentRepository domain.UnspentRepository
	marketRepository  domain.MarketRepository
	vaultRepository   domain.VaultRepository
	tradeRepository   domain.TradeRepository
	crawlerSvc        crawler.Service
	explorerSvc       explorer.Service
	dbManager         ports.DbManager
	started           bool
	// Loggers
	feeDepositLogged    bool
	feeBalanceLowLogged bool

	mutex *sync.RWMutex
}

// NewBlockchainListener returns a BlockchainListener with all the needed services
func NewBlockchainListener(
	unspentRepository domain.UnspentRepository,
	marketRepository domain.MarketRepository,
	vaultRepository domain.VaultRepository,
	tradeRepository domain.TradeRepository,
	crawlerSvc crawler.Service,
	explorerSvc explorer.Service,
	dbManager ports.DbManager,
) BlockchainListener {
	return newBlockchainListener(
		unspentRepository,
		marketRepository,
		vaultRepository,
		tradeRepository,
		crawlerSvc,
		explorerSvc,
		dbManager,
	)
}

func newBlockchainListener(
	unspentRepository domain.UnspentRepository,
	marketRepository domain.MarketRepository,
	vaultRepository domain.VaultRepository,
	tradeRepository domain.TradeRepository,
	crawlerSvc crawler.Service,
	explorerSvc explorer.Service,
	dbManager ports.DbManager,
) *blockchainListener {
	return &blockchainListener{
		unspentRepository: unspentRepository,
		marketRepository:  marketRepository,
		vaultRepository:   vaultRepository,
		tradeRepository:   tradeRepository,
		crawlerSvc:        crawlerSvc,
		explorerSvc:       explorerSvc,
		dbManager:         dbManager,
		mutex:             &sync.RWMutex{},
	}
}

func (b *blockchainListener) ObserveBlockchain() {
	if !b.started {
		go b.crawlerSvc.Start()
		go b.handleBlockChainEvents()
		b.started = true
	}
}

func (b *blockchainListener) StopObserveBlockchain() {
	if b.started {
		b.crawlerSvc.Stop()
		b.started = false
	}
}

func (b *blockchainListener) handleBlockChainEvents() {

<<<<<<< HEAD
	for crawlerEvent := range b.crawlerSvc.GetEventChannel() {
		go func(event crawler.Event) {
			e := event.(crawler.AddressEvent)
			unspents := unspentsFromEvent(e)
			ctx := context.Background()

			if _, err := b.dbManager.RunUnspentsTransaction(
=======
	for event := range b.crawlerSvc.GetEventChannel() {
		switch event.Type() {
		case crawler.FeeAccountDeposit:
			ctx, err := b.handleUnspents(event)
			if err != nil {
				break
			}
			if _, err := b.dbManager.RunTransaction(
>>>>>>> ececb690
				ctx,
				!readOnlyTx,
				func(ctx context.Context) (interface{}, error) {
					return nil, b.updateUnspentsForAddress(ctx, unspents, e.Address)
				},
			); err != nil {
<<<<<<< HEAD
				log.Warnf("trying to update unspents for address %s: %s\n", e.Address, err.Error())
				return
			}

			switch event.Type() {
			case crawler.FeeAccountDeposit:
				if _, err := b.dbManager.RunTransaction(
					ctx,
					readOnlyTx,
					func(ctx context.Context) (interface{}, error) {
						return nil, b.checkFeeAccountBalance(ctx)
					},
				); err != nil {
					log.Warnf("trying to check balance for fee account: %s\n", err.Error())
					break
				}

			case crawler.MarketAccountDeposit:
				if _, err := b.dbManager.RunTransaction(
					ctx,
					!readOnlyTx,
					func(ctx context.Context) (interface{}, error) {
						return nil, b.checkMarketAccountFundings(ctx, e.AccountIndex)
					},
				); err != nil {
					log.Warnf("trying to check fundings for market account %d: %s\n", e.AccountIndex, err.Error())
					break
				}
=======
				log.Warnf(
					"trying to check balance for fee account: %s\n",
					err.Error(),
				)
				break
			}

		case crawler.MarketAccountDeposit:
			ctx, err := b.handleUnspents(event)
			if err != nil {
				break
			}
			e := event.(crawler.AddressEvent)
			if _, err := b.dbManager.RunTransaction(
				ctx,
				!readOnlyTx,
				func(ctx context.Context) (interface{}, error) {
					return nil, b.checkMarketAccountFundings(ctx, e.AccountIndex)
				},
			); err != nil {
				log.Warnf(
					"trying to check fundings for market account %d: %s\n",
					e.AccountIndex,
					err.Error(),
				)
				break
			}
		case crawler.TransactionConfirmed:
			e := event.(crawler.TransactionEvent)
			ctx := context.Background()
			if _, err := b.dbManager.RunTransaction(
				ctx,
				!readOnlyTx,
				func(ctx context.Context) (interface{}, error) {
					return nil, b.updateTrade(ctx, e)
				},
			); err != nil {
				log.Warnf(
					"trying to update trade completion status %s\n",
					err.Error(),
				)
				break
>>>>>>> ececb690
			}
		}(crawlerEvent)
	}
}

<<<<<<< HEAD
func (b *blockchainListener) checkFeeAccountBalance(ctx context.Context) error {
=======
func (b *blockchainListener) updateTrade(
	ctx context.Context,
	event crawler.TransactionEvent,
) error {
	trade, err := b.tradeRepository.GetTradeByTxID(ctx, event.TxID)
	if err != nil {
		return err
	}

	if trade.Status.Code == domain.CompletedStatus.Code {
		return nil
	}

	err = b.tradeRepository.UpdateTrade(
		ctx,
		&trade.ID,
		func(t *domain.Trade) (*domain.Trade, error) {
			if err := t.Settle(uint64(event.BlockTime)); err != nil {
				return nil, err
			}

			return t, nil
		},
	)
	if err != nil {
		return err
	}

	log.Infof("trade %s completed", trade.ID)

	return nil
}

func (b *blockchainListener) handleUnspents(
	event crawler.Event,
) (context.Context, error) {
	e := event.(crawler.AddressEvent)
	unspents := unspentsFromEvent(e)
	ctx := context.Background()

	if _, err := b.dbManager.RunUnspentsTransaction(
		ctx,
		!readOnlyTx,
		func(ctx context.Context) (interface{}, error) {
			return nil, b.updateUnspentsForAddress(ctx, unspents, e.Address)
		},
	); err != nil {
		log.Warnf("trying to update unspents for address %s: %s\n", e.Address, err.Error())
		return nil, err
	}
	return ctx, nil
}

func (b *blockchainListener) checkFeeAccountBalance(ctx context.Context, event crawler.Event) error {
>>>>>>> ececb690
	addresses, _, err := b.vaultRepository.
		GetAllDerivedAddressesAndBlindingKeysForAccount(ctx, domain.FeeAccount)
	if err != nil {
		return err
	}

	feeAccountBalance, err := b.unspentRepository.GetBalance(
		ctx,
		addresses,
		config.GetString(config.BaseAssetKey),
	)
	if err != nil {
		return err
	}

	if feeAccountBalance < uint64(config.GetInt(config.FeeAccountBalanceThresholdKey)) {
		if !b.getSafeFeeBalanceLowLogged() {
			log.Warn(
				"fee account balance for account index too low. Trades for markets won't be " +
					"served properly. Fund the fee account as soon as possible",
			)
			b.updateSafeFeeBalanceLowLogged(true)
		}
		b.updateSafeFeeDepositLogged(false)
	} else {
		if !b.getSafeFeeDepositLogged() {
			log.Info("fee account funded. Trades can be served")
			b.updateSafeFeeDepositLogged(true)
		}
		b.updateSafeFeeBalanceLowLogged(true)
	}
	return nil
}

func (b *blockchainListener) updateSafeFeeBalanceLowLogged(logged bool) {
	b.mutex.Lock()
	defer b.mutex.Unlock()
	b.feeBalanceLowLogged = logged
}

func (b *blockchainListener) updateSafeFeeDepositLogged(logged bool) {
	b.mutex.Lock()
	defer b.mutex.Unlock()
	b.feeDepositLogged = logged
}

func (b *blockchainListener) getSafeFeeBalanceLowLogged() bool {
	b.mutex.Lock()
	defer b.mutex.Unlock()
	return b.feeBalanceLowLogged
}

func (b *blockchainListener) getSafeFeeDepositLogged() bool {
	b.mutex.Lock()
	defer b.mutex.Unlock()
	return b.feeDepositLogged
}

func (b *blockchainListener) checkMarketAccountFundings(ctx context.Context, accountIndex int) error {
	market, err := b.marketRepository.GetMarketByAccount(ctx, accountIndex)
	if err != nil {
		return err
	}

	// if market is not found it means it's never been opened, therefore
	// let's notify whether the market can be safely opened, base or quote
	// asset are missing, or if the market account owns too many assets.
	if market == nil || !market.IsFunded() {
		addresses, _, err := b.vaultRepository.GetAllDerivedAddressesAndBlindingKeysForAccount(ctx, accountIndex)
		if err != nil {
			return err
		}
		unspents, err := b.unspentRepository.GetUnspentsForAddresses(ctx, addresses)
		if err != nil {
			return err
		}
		unspentsAssetType := map[string]bool{}
		for _, u := range unspents {
			unspentsAssetType[u.AssetHash] = true
		}

		switch len(unspentsAssetType) {
		case 0:
			log.Warnf("no funds detected for market %d", accountIndex)
		case 1:
			asset := "base"
			for k := range unspentsAssetType {
				if k == config.GetString(config.BaseAssetKey) {
					asset = "quote"
				}
			}
			log.Warnf("%s asset is missing for market %d", asset, accountIndex)
		case 2:
			var asset string
			for k := range unspentsAssetType {
				if k != config.GetString(config.BaseAssetKey) {
					asset = k
				}
			}
			log.Infof("funding market with quote asset %s", asset)

			// Prepare unspents to become outpoint for the market to run validations
			outpoints := make([]domain.OutpointWithAsset, 0, len(unspents))
			for _, u := range unspents {
				outpoints = append(outpoints, domain.OutpointWithAsset{
					Txid:  u.TxID,
					Vout:  int(u.VOut),
					Asset: u.AssetHash,
				})
			}

			// Update the market trying to funding attaching the newly found quote asset.
			if err := b.marketRepository.UpdateMarket(
				ctx,
				accountIndex,
				func(m *domain.Market) (*domain.Market, error) {
					if err := m.FundMarket(outpoints); err != nil {
						return nil, err
					}

					return m, nil
				},
			); err != nil {
				log.Warn(err)
			}

		default:
			log.Warnf(
				"market with account %d funded with more than 2 different assets."+
					"It will be impossible to determine the correct quote asset "+
					"and market won't be opened. Funds must be moved away from "+
					"this account so that it owns only unspents of 2 type of assets",
				accountIndex,
			)
		}
	}
	return nil
}

func (b *blockchainListener) updateUnspentsForAddress(
	ctx context.Context,
	unspents []domain.Unspent,
	address string,
) error {
	existingUnspents, err := b.unspentRepository.GetAllUnspentsForAddresses(
		ctx,
		[]string{address},
	)
	if err != nil {
		return err
	}

	// check for unspents to add to the storage
	unspentsToAdd := make([]domain.Unspent, 0)
	for _, u := range unspents {
		if index := findUnspent(existingUnspents, u); index < 0 {
			unspentsToAdd = append(unspentsToAdd, u)
		}
	}

	//update spent
	unspentsToMarkAsSpent := make([]domain.UnspentKey, 0)
	unspentsToMarkAsConfirmed := make([]domain.UnspentKey, 0)
	for _, existingUnspent := range existingUnspents {
		if index := findUnspent(unspents, existingUnspent); index < 0 {
			unspentsToMarkAsSpent = append(unspentsToMarkAsSpent, existingUnspent.Key())
		} else {
			if existingUnspent.IsConfirmed() != unspents[index].IsConfirmed() {
				unspentsToMarkAsConfirmed = append(unspentsToMarkAsConfirmed, existingUnspent.Key())
			}
		}
	}

	if len(unspentsToAdd) > 0 {
		if err := b.unspentRepository.AddUnspents(ctx, unspentsToAdd); err != nil {
			return err
		}
	}
	if len(unspentsToMarkAsSpent) > 0 {
		if err := b.unspentRepository.SpendUnspents(ctx, unspentsToMarkAsSpent); err != nil {
			return err
		}
	}
	if len(unspentsToMarkAsConfirmed) > 0 {
		if err := b.unspentRepository.ConfirmUnspents(ctx, unspentsToMarkAsConfirmed); err != nil {
			return err
		}
	}
	return nil
}

func unspentsFromEvent(event crawler.AddressEvent) []domain.Unspent {
	unspents := make([]domain.Unspent, 0, len(event.Utxos))
	for _, utxo := range event.Utxos {
		u := domain.Unspent{
			TxID:            utxo.Hash(),
			VOut:            utxo.Index(),
			Value:           utxo.Value(),
			AssetHash:       utxo.Asset(),
			ValueCommitment: utxo.ValueCommitment(),
			AssetCommitment: utxo.AssetCommitment(),
			ScriptPubKey:    utxo.Script(),
			Nonce:           utxo.Nonce(),
			RangeProof:      utxo.RangeProof(),
			SurjectionProof: utxo.SurjectionProof(),
			Confirmed:       utxo.IsConfirmed(),
			Address:         event.Address,
		}
		unspents = append(unspents, u)
	}
	return unspents
}

func findUnspent(list []domain.Unspent, unspent domain.Unspent) int {
	for i, u := range list {
		if u.IsKeyEqual(unspent.Key()) {
			return i
		}
	}
	return -1
}<|MERGE_RESOLUTION|>--- conflicted
+++ resolved
@@ -94,112 +94,71 @@
 }
 
 func (b *blockchainListener) handleBlockChainEvents() {
-
-<<<<<<< HEAD
-	for crawlerEvent := range b.crawlerSvc.GetEventChannel() {
-		go func(event crawler.Event) {
-			e := event.(crawler.AddressEvent)
-			unspents := unspentsFromEvent(e)
-			ctx := context.Background()
-
-			if _, err := b.dbManager.RunUnspentsTransaction(
-=======
 	for event := range b.crawlerSvc.GetEventChannel() {
-		switch event.Type() {
-		case crawler.FeeAccountDeposit:
-			ctx, err := b.handleUnspents(event)
-			if err != nil {
-				break
-			}
-			if _, err := b.dbManager.RunTransaction(
->>>>>>> ececb690
-				ctx,
-				!readOnlyTx,
-				func(ctx context.Context) (interface{}, error) {
-					return nil, b.updateUnspentsForAddress(ctx, unspents, e.Address)
-				},
-			); err != nil {
-<<<<<<< HEAD
-				log.Warnf("trying to update unspents for address %s: %s\n", e.Address, err.Error())
-				return
-			}
-
-			switch event.Type() {
-			case crawler.FeeAccountDeposit:
-				if _, err := b.dbManager.RunTransaction(
-					ctx,
-					readOnlyTx,
-					func(ctx context.Context) (interface{}, error) {
-						return nil, b.checkFeeAccountBalance(ctx)
-					},
-				); err != nil {
-					log.Warnf("trying to check balance for fee account: %s\n", err.Error())
-					break
-				}
-
-			case crawler.MarketAccountDeposit:
-				if _, err := b.dbManager.RunTransaction(
-					ctx,
-					!readOnlyTx,
-					func(ctx context.Context) (interface{}, error) {
-						return nil, b.checkMarketAccountFundings(ctx, e.AccountIndex)
-					},
-				); err != nil {
-					log.Warnf("trying to check fundings for market account %d: %s\n", e.AccountIndex, err.Error())
-					break
-				}
-=======
-				log.Warnf(
-					"trying to check balance for fee account: %s\n",
-					err.Error(),
-				)
-				break
-			}
-
-		case crawler.MarketAccountDeposit:
-			ctx, err := b.handleUnspents(event)
-			if err != nil {
-				break
-			}
-			e := event.(crawler.AddressEvent)
-			if _, err := b.dbManager.RunTransaction(
-				ctx,
-				!readOnlyTx,
-				func(ctx context.Context) (interface{}, error) {
-					return nil, b.checkMarketAccountFundings(ctx, e.AccountIndex)
-				},
-			); err != nil {
-				log.Warnf(
-					"trying to check fundings for market account %d: %s\n",
-					e.AccountIndex,
-					err.Error(),
-				)
-				break
-			}
-		case crawler.TransactionConfirmed:
-			e := event.(crawler.TransactionEvent)
-			ctx := context.Background()
-			if _, err := b.dbManager.RunTransaction(
-				ctx,
-				!readOnlyTx,
-				func(ctx context.Context) (interface{}, error) {
-					return nil, b.updateTrade(ctx, e)
-				},
-			); err != nil {
-				log.Warnf(
-					"trying to update trade completion status %s\n",
-					err.Error(),
-				)
-				break
->>>>>>> ececb690
-			}
-		}(crawlerEvent)
-	}
-}
-
-<<<<<<< HEAD
-func (b *blockchainListener) checkFeeAccountBalance(ctx context.Context) error {
-=======
+		go b.handleEvent(event)
+	}
+}
+
+func (b *blockchainListener) handleEvent(event crawler.Event) {
+	switch event.Type() {
+	case crawler.FeeAccountDeposit:
+		ctx, err := b.handleUnspents(event)
+		if err != nil {
+			break
+		}
+		if _, err := b.dbManager.RunTransaction(
+			ctx,
+			readOnlyTx,
+			func(ctx context.Context) (interface{}, error) {
+				return nil, b.checkFeeAccountBalance(ctx)
+			},
+		); err != nil {
+			log.Warnf(
+				"trying to check balance for fee account: %s\n",
+				err.Error(),
+			)
+			break
+		}
+
+	case crawler.MarketAccountDeposit:
+		ctx, err := b.handleUnspents(event)
+		if err != nil {
+			break
+		}
+		e := event.(crawler.AddressEvent)
+		if _, err := b.dbManager.RunTransaction(
+			ctx,
+			!readOnlyTx,
+			func(ctx context.Context) (interface{}, error) {
+				return nil, b.checkMarketAccountFundings(ctx, e.AccountIndex)
+			},
+		); err != nil {
+			log.Warnf(
+				"trying to check fundings for market account %d: %s\n",
+				e.AccountIndex,
+				err.Error(),
+			)
+			break
+		}
+	case crawler.TransactionConfirmed:
+		e := event.(crawler.TransactionEvent)
+		ctx := context.Background()
+		if _, err := b.dbManager.RunTransaction(
+			ctx,
+			!readOnlyTx,
+			func(ctx context.Context) (interface{}, error) {
+				return nil, b.updateTrade(ctx, e)
+			},
+		); err != nil {
+			log.Warnf(
+				"trying to update trade completion status %s\n",
+				err.Error(),
+			)
+			break
+		}
+	}
+}
+
 func (b *blockchainListener) updateTrade(
 	ctx context.Context,
 	event crawler.TransactionEvent,
@@ -253,8 +212,7 @@
 	return ctx, nil
 }
 
-func (b *blockchainListener) checkFeeAccountBalance(ctx context.Context, event crawler.Event) error {
->>>>>>> ececb690
+func (b *blockchainListener) checkFeeAccountBalance(ctx context.Context) error {
 	addresses, _, err := b.vaultRepository.
 		GetAllDerivedAddressesAndBlindingKeysForAccount(ctx, domain.FeeAccount)
 	if err != nil {
