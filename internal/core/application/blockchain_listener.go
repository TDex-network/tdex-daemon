--- conflicted
+++ resolved
@@ -76,18 +76,6 @@
 					}
 
 					u := domain.Unspent{
-<<<<<<< HEAD
-						TxID:         utxo.Hash(),
-						VOut:         utxo.Index(),
-						Value:        utxo.Value(),
-						AssetHash:    utxo.Asset(),
-						Address:      e.Address,
-						Spent:        false,
-						Locked:       false,
-						ScriptPubKey: nil,
-						LockedBy:     nil,
-						Confirmed:    isTrxConfirmed,
-=======
 						TxID:            utxo.Hash(),
 						VOut:            utxo.Index(),
 						Value:           utxo.Value(),
@@ -103,7 +91,6 @@
 						Locked:          false,
 						LockedBy:        nil,
 						Confirmed:       isTrxConfirmed,
->>>>>>> 6244e1d8
 					}
 					unspents = append(unspents, u)
 				}
@@ -205,18 +192,6 @@
 						continue utxoLoop1
 					}
 					u := domain.Unspent{
-<<<<<<< HEAD
-						TxID:         utxo.Hash(),
-						VOut:         utxo.Index(),
-						Value:        utxo.Value(),
-						AssetHash:    utxo.Asset(),
-						Address:      e.Address,
-						Spent:        false,
-						Locked:       false,
-						ScriptPubKey: nil,
-						LockedBy:     nil,
-						Confirmed:    isTrxConfirmed,
-=======
 						TxID:            utxo.Hash(),
 						VOut:            utxo.Index(),
 						Value:           utxo.Value(),
@@ -232,7 +207,6 @@
 						Locked:          false,
 						LockedBy:        nil,
 						Confirmed:       isTrxConfirmed,
->>>>>>> 6244e1d8
 					}
 					unspents = append(unspents, u)
 				}
