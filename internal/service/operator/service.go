--- conflicted
+++ resolved
@@ -81,19 +81,12 @@
 							false,
 							false,
 							nil, //TODO should this be populated
-<<<<<<< HEAD
 							nil,
-=======
->>>>>>> b6c71dda
 						)
 						unspents = append(unspents, u)
 					}
 				}
-<<<<<<< HEAD
 				err := s.unspentRepository.AddUnspents(context.Background(), unspents)
-=======
-				err := s.unspentRepository.AddUnspent(unspents)
->>>>>>> b6c71dda
 				if err != nil {
 					log.Warn(err)
 					continue events
@@ -117,10 +110,7 @@
 				var feeAccountBalance uint64
 				for _, a := range addresses {
 					feeAccountBalance += s.unspentRepository.GetBalance(
-<<<<<<< HEAD
 						context.Background(),
-=======
->>>>>>> b6c71dda
 						a,
 						config.GetString(config.BaseAssetKey),
 					)
@@ -178,19 +168,12 @@
 							false,
 							false,
 							nil, //TODO should this be populated
-<<<<<<< HEAD
 							nil,
-=======
->>>>>>> b6c71dda
 						)
 						unspents = append(unspents, u)
 					}
 				}
-<<<<<<< HEAD
 				err := s.unspentRepository.AddUnspents(context.Background(), unspents)
-=======
-				err := s.unspentRepository.AddUnspent(unspents)
->>>>>>> b6c71dda
 				if err != nil {
 					log.Warn(err)
 					continue events
@@ -215,17 +198,6 @@
 					continue events
 				}
 
-<<<<<<< HEAD
-				err = m.FundMarket(fundingTxs)
-				if err != nil {
-					log.Warn(err)
-					continue events
-				}
-				log.Debug(fmt.Sprintf(
-					"market with quote asset %v, funded",
-					m.QuoteAssetHash(),
-				))
-=======
 				if err := s.marketRepository.UpdateMarket(context.Background(), m.AccountIndex(), func(m *market.Market) (*market.Market, error) {
 
 					if err := m.FundMarket(fundingTxs); err != nil {
@@ -240,7 +212,6 @@
 					continue events
 				}
 
->>>>>>> b6c71dda
 			}
 
 		case crawler.TransactionConfirmed:
