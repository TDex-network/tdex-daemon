package market

import (
	"errors"

	"github.com/tdex-network/tdex-daemon/config"
	mm "github.com/tdex-network/tdex-daemon/pkg/marketmaking"
	"github.com/tdex-network/tdex-daemon/pkg/marketmaking/formula"
)

var (
	//ErrNotFunded is thrown when a market requires being funded for a change
	ErrNotFunded = errors.New("market must be funded")
	//ErrNotTradable is thrown when a market requires being tradable for a change
	ErrNotTradable = errors.New("market must be opened")
	//ErrTradable is thrown when a market requires being NOT tradable for a change
	ErrTradable = errors.New("market must be closed")
	//ErrPriceExists is thrown when a price for that given timestamp already exists
	ErrPriceExists = errors.New("price has been inserted already")
	//ErrNotPriced is thrown when the price is still 0 (ie. not initialized)
	ErrNotPriced = errors.New("price must be inserted")
)

//Market defines the Market entity data structure for holding an asset pair state
type Market struct {
	// AccountIndex links a market to a HD wallet account derivation.
	accountIndex int
	baseAsset    *depositedAsset
	quoteAsset   *depositedAsset
	// Each Market has a different fee expressed in basis point of each swap
	fee int64
	// The asset hash should be used to take a cut
	feeAsset string
	// if curretly open for trades
	tradable bool
	// Market Making strategy
	strategy *mm.MakingStrategy
	// how much 1 base asset is valued in quote asset.
	// It's a map  timestamp -> price, so it's easier to do historical price change.
	basePrice PriceByTime
	// how much 1 quote asset is valued in base asset
	// It's a map  timestamp -> price, so it's easier to do historical price change.
	quotePrice PriceByTime
}

//NewMarket returns an empty market with a reference to an account index
func NewMarket(positiveAccountIndex int) (*Market, error) {

	if err := validateAccountIndex(positiveAccountIndex); err != nil {
		return nil, err
	}

	// Here we convert the float to integer indicating basis point to take from each swap
	defaultFeeInDecimals := config.GetFloat(config.DefaultFeeKey)
	defaultFeeInBasisPoint := int64(defaultFeeInDecimals * 100)
	// Default asset fee is the base asset
	defaultFeeAsset := config.GetString(config.BaseAssetKey)

	return &Market{
		accountIndex: positiveAccountIndex,
		baseAsset:    &depositedAsset{},
		quoteAsset:   &depositedAsset{},

		basePrice:  map[uint64]Price{},
		quotePrice: map[uint64]Price{},

		fee:      defaultFeeInBasisPoint,
		feeAsset: defaultFeeAsset,

		tradable: false,

		strategy: mm.NewStrategyFromFormula(formula.BalancedReserves{}),
	}, nil
}

// AccountIndex returns the account index
func (m *Market) AccountIndex() int {
	return m.accountIndex
}

// BaseAssetHash returns the base asset hash
func (m *Market) BaseAssetHash() string {
	return m.baseAsset.assetHash
}

// QuoteAssetHash returns the quote asset hash
func (m *Market) QuoteAssetHash() string {
	return m.quoteAsset.assetHash
}

// Fee returns the selected fee
func (m *Market) Fee() int64 {
	return m.fee
}

// FeeAsset returns the selected asset to be used for market fee collection
func (m *Market) FeeAsset() string {
	return m.feeAsset
}

// MakeTradable ...
func (m *Market) MakeTradable() error {
	println(m.IsFunded())
	if !m.IsFunded() {
		return ErrNotFunded
	}

	if m.IsStrategyPluggable() && !m.IsStrategyPluggableInitialized() {
		return ErrNotPriced
	}

	m.tradable = true
	return nil
}

// MakeNotTradable ...
func (m *Market) MakeNotTradable() error {
	if !m.IsFunded() {
		return ErrNotFunded
	}

	m.tradable = false
	return nil
}

<<<<<<< HEAD
// IsFunded method returns true if the market contains a non empty funding tx outpoint for each asset
func (m *Market) IsFunded() bool {
	return m.baseAsset.IsNotZero() && m.quoteAsset.IsNotZero()
=======
// ChangeBasePrice ...
func (m *Market) ChangeBasePrice(price float32) error {
	if !m.IsFunded() {
		return ErrNotFunded
	}

	// TODO add logic to be sure that the price do not change to much from the latest one

	timestamp := uint64(time.Now().Unix())
	if _, ok := m.basePrice[timestamp]; ok {
		return ErrPriceExists
	}

	m.basePrice[timestamp] = price
	return nil
}

// ChangeQuotePrice ...
func (m *Market) ChangeQuotePrice(price float32) error {
	if !m.IsFunded() {
		return ErrNotFunded
	}

	//TODO check if the previous price is changing too much as security measure

	timestamp := uint64(time.Now().Unix())
	if _, ok := m.quotePrice[timestamp]; ok {
		return ErrPriceExists
	}

	m.quotePrice[timestamp] = price
	return nil
}

// ChangeFee ...
func (m *Market) ChangeFee(fee int64) error {

	if !m.IsFunded() {
		return ErrNotFunded
	}

	if m.IsTradable() {
		return ErrNotTradable
	}

	if err := validateFee(fee); err != nil {
		return err
	}

	m.fee = fee
	return nil
}

// ChangeFeeAsset ...
func (m *Market) ChangeFeeAsset(asset string) error {
	// In case of empty asset hash, no updates happens and therefore it exit without error
	if asset == "" {
		return nil
	}

	if !m.IsFunded() {
		return ErrNotFunded
	}

	if m.IsTradable() {
		return ErrNotTradable
	}

	if asset != m.BaseAssetHash() && asset != m.QuoteAssetHash() {
		return errors.New("The given asset must be either the base or quote asset in the pair")
	}

	m.feeAsset = asset
	return nil
}

// FundMarket adds funding details given an array of outpoints and recognize quote asset
func (m *Market) FundMarket(fundingTxs []OutpointWithAsset) error {
	var baseAssetHash = config.GetString(config.BaseAssetKey)
	var otherAssetHash string

	var baseAssetTxs []OutpointWithAsset
	var otherAssetTxs []OutpointWithAsset

	assetCount := make(map[string]int)
	for _, o := range fundingTxs {
		assetCount[o.Asset]++
		if o.Asset == baseAssetHash {
			baseAssetTxs = append(baseAssetTxs, o)
		} else {
			// Potentially here could be different assets mixed
			// We chek if unique quote asset later after the loop
			otherAssetTxs = append(otherAssetTxs, o)
			otherAssetHash = o.Asset
		}
	}

	if _, ok := assetCount[baseAssetHash]; !ok {
		return errors.New("base asset is missing")
	}

	if keysNumber := len(assetCount); keysNumber != 2 {
		return errors.New("must be deposited 2 unique assets")
	}

	m.baseAsset = &depositedAsset{
		assetHash:  baseAssetHash,
		fundingTxs: baseAssetTxs,
	}

	m.quoteAsset = &depositedAsset{
		assetHash:  otherAssetHash,
		fundingTxs: otherAssetTxs,
	}

	return nil
}

type depositedAsset struct {
	assetHash  string
	fundingTxs []OutpointWithAsset
}

// OutpointWithAsset contains the transaction outpoint (tx hash and vout) along with the asset hash
type OutpointWithAsset struct {
	Asset string
	Txid  string
	Vout  int
}

// IsNotZero ...
func (d depositedAsset) IsNotZero() bool {
	return len(d.assetHash) > 0 && len(d.fundingTxs) > 0
>>>>>>> c5d7ba29
}

// IsTradable returns true if the market is available for trading
func (m *Market) IsTradable() bool {
	return m.tradable
}

func validateAccountIndex(accIndex int) error {
	if accIndex < 0 {
		return errors.New("Account index must be a positive integer number")
	}

	return nil
}

func validateFee(basisPoint int64) error {
	if basisPoint < 1 || basisPoint > 9999 {
		return errors.New("percentage of the fee on each swap must be > 0.01 and < 99")
	}

	return nil
}<|MERGE_RESOLUTION|>--- conflicted
+++ resolved
@@ -123,145 +123,9 @@
 	return nil
 }
 
-<<<<<<< HEAD
 // IsFunded method returns true if the market contains a non empty funding tx outpoint for each asset
 func (m *Market) IsFunded() bool {
 	return m.baseAsset.IsNotZero() && m.quoteAsset.IsNotZero()
-=======
-// ChangeBasePrice ...
-func (m *Market) ChangeBasePrice(price float32) error {
-	if !m.IsFunded() {
-		return ErrNotFunded
-	}
-
-	// TODO add logic to be sure that the price do not change to much from the latest one
-
-	timestamp := uint64(time.Now().Unix())
-	if _, ok := m.basePrice[timestamp]; ok {
-		return ErrPriceExists
-	}
-
-	m.basePrice[timestamp] = price
-	return nil
-}
-
-// ChangeQuotePrice ...
-func (m *Market) ChangeQuotePrice(price float32) error {
-	if !m.IsFunded() {
-		return ErrNotFunded
-	}
-
-	//TODO check if the previous price is changing too much as security measure
-
-	timestamp := uint64(time.Now().Unix())
-	if _, ok := m.quotePrice[timestamp]; ok {
-		return ErrPriceExists
-	}
-
-	m.quotePrice[timestamp] = price
-	return nil
-}
-
-// ChangeFee ...
-func (m *Market) ChangeFee(fee int64) error {
-
-	if !m.IsFunded() {
-		return ErrNotFunded
-	}
-
-	if m.IsTradable() {
-		return ErrNotTradable
-	}
-
-	if err := validateFee(fee); err != nil {
-		return err
-	}
-
-	m.fee = fee
-	return nil
-}
-
-// ChangeFeeAsset ...
-func (m *Market) ChangeFeeAsset(asset string) error {
-	// In case of empty asset hash, no updates happens and therefore it exit without error
-	if asset == "" {
-		return nil
-	}
-
-	if !m.IsFunded() {
-		return ErrNotFunded
-	}
-
-	if m.IsTradable() {
-		return ErrNotTradable
-	}
-
-	if asset != m.BaseAssetHash() && asset != m.QuoteAssetHash() {
-		return errors.New("The given asset must be either the base or quote asset in the pair")
-	}
-
-	m.feeAsset = asset
-	return nil
-}
-
-// FundMarket adds funding details given an array of outpoints and recognize quote asset
-func (m *Market) FundMarket(fundingTxs []OutpointWithAsset) error {
-	var baseAssetHash = config.GetString(config.BaseAssetKey)
-	var otherAssetHash string
-
-	var baseAssetTxs []OutpointWithAsset
-	var otherAssetTxs []OutpointWithAsset
-
-	assetCount := make(map[string]int)
-	for _, o := range fundingTxs {
-		assetCount[o.Asset]++
-		if o.Asset == baseAssetHash {
-			baseAssetTxs = append(baseAssetTxs, o)
-		} else {
-			// Potentially here could be different assets mixed
-			// We chek if unique quote asset later after the loop
-			otherAssetTxs = append(otherAssetTxs, o)
-			otherAssetHash = o.Asset
-		}
-	}
-
-	if _, ok := assetCount[baseAssetHash]; !ok {
-		return errors.New("base asset is missing")
-	}
-
-	if keysNumber := len(assetCount); keysNumber != 2 {
-		return errors.New("must be deposited 2 unique assets")
-	}
-
-	m.baseAsset = &depositedAsset{
-		assetHash:  baseAssetHash,
-		fundingTxs: baseAssetTxs,
-	}
-
-	m.quoteAsset = &depositedAsset{
-		assetHash:  otherAssetHash,
-		fundingTxs: otherAssetTxs,
-	}
-
-	return nil
-}
-
-type depositedAsset struct {
-	assetHash  string
-	fundingTxs []OutpointWithAsset
-}
-
-// OutpointWithAsset contains the transaction outpoint (tx hash and vout) along with the asset hash
-type OutpointWithAsset struct {
-	Asset string
-	Txid  string
-	Vout  int
-}
-
-// IsNotZero ...
-func (d depositedAsset) IsNotZero() bool {
-	return len(d.assetHash) > 0 && len(d.fundingTxs) > 0
->>>>>>> c5d7ba29
 }
 
 // IsTradable returns true if the market is available for trading
