package main

import (
	"context"
	"errors"
	"fmt"
	"os"
	"sync"
	"syscall"
	"testing"
	"time"

	"github.com/btcsuite/btcd/btcec"
	"github.com/tdex-network/tdex-daemon/config"
	"github.com/tdex-network/tdex-daemon/pkg/explorer"
	"github.com/tdex-network/tdex-daemon/pkg/explorer/esplora"
	"github.com/tdex-network/tdex-daemon/pkg/trade"
	"github.com/vulpemventures/go-elements/payment"
	"google.golang.org/grpc"

	pkgtrade "github.com/tdex-network/tdex-daemon/pkg/trade"
	tradeclient "github.com/tdex-network/tdex-daemon/pkg/trade/client"
	trademarket "github.com/tdex-network/tdex-daemon/pkg/trade/market"
	tradetype "github.com/tdex-network/tdex-daemon/pkg/trade/type"

	pboperator "github.com/tdex-network/tdex-protobuf/generated/go/operator"
	pbtypes "github.com/tdex-network/tdex-protobuf/generated/go/types"
	pbwallet "github.com/tdex-network/tdex-protobuf/generated/go/wallet"
)

const walletPassword = "Sup3rS3cr3tP4ssw0rd!"

var explorerSvc explorer.Service

func TestGrpcMain(t *testing.T) {
	if testing.Short() {
		t.Skip("skipping test in short mode.")
	}
	startDaemon()
	t.Cleanup(func() {
		// give the daemon the time to process last requests
		time.Sleep(1 * time.Second)
		stopDaemon()
	})

	if err := initExplorer(); err != nil {
		t.Fatal(err)
	}

	time.Sleep(1 * time.Second)

	if err := initWallet(); err != nil {
		t.Fatal(err)
	}

	if err := initFee(); err != nil {
		t.Fatal(err)
	}

	if err := initMarketAccounts(); err != nil {
		t.Fatal(err)
	}

	clientWallet, err := newSingleKeyWallet()
	if err != nil {
		t.Fatal(err)
	}

	Parallelize(
		func() {
			for i := 0; i < 3; i++ {
				market, err := getTradableMarket()
				if err != nil {
					t.Fatal(err)
				}

				if _, err := tradeLBTCPerUSDTFixedLBTC(clientWallet, market); err != nil {
					t.Fatal(err)
				}
				time.Sleep(7 * time.Second)

				if _, err := tradeLBTCPerUSDTFixedUSDT(clientWallet, market); err != nil {
					t.Fatal(err)
				}
				time.Sleep(7 * time.Second)
			}
		},
		func() {
			for i := 0; i < 5; i++ {
				if err := initMarketAccounts(); err != nil {
					t.Fatal(err)
				}
			}
		},
	)
}

func startDaemon() {
	go main()
}

func stopDaemon() {
	syscall.Kill(syscall.Getpid(), syscall.SIGINT)
	time.Sleep(2 * time.Second)
	os.RemoveAll(config.GetString(config.DataDirPathKey))
}

func initExplorer() error {
	var err error
	explorerSvc, err = esplora.NewService(config.GetString(config.ExplorerEndpointKey))
	return err
}

func initWallet() error {
	client, err := newWalletClient()
	if err != nil {
		return err
	}

	seedReply, err := client.GenSeed(context.Background(), &pbwallet.GenSeedRequest{})
	if err != nil {
		return err
	}

	if _, err := client.InitWallet(context.Background(), &pbwallet.InitWalletRequest{
		WalletPassword: []byte(walletPassword),
		SeedMnemonic:   seedReply.GetSeedMnemonic(),
	}); err != nil {
		return err
	}

	time.Sleep(20 * time.Second)

	if _, err := client.UnlockWallet(context.Background(), &pbwallet.UnlockWalletRequest{
		WalletPassword: []byte(walletPassword),
	}); err != nil {
		return err
	}

	return nil
}

func initFee() error {
	client, err := newOperatorClient()
	if err != nil {
		return err
	}
	ctx := context.Background()

	// get an address for funding the fee account
	depositFeeReply, err := client.DepositFeeAccount(ctx, &pboperator.DepositFeeAccountRequest{
		NumOfAddresses: 2,
	})
	if err != nil {
		return err
	}
<<<<<<< HEAD
	if _, err := explorerSvc.Faucet(depositFeeReply.GetAddressWithBlindingKey()[0].Address); err != nil {
		return err
=======
	for _, addr := range depositFeeReply.GetAddressWithBlindingKey() {
		if _, err := explorerSvc.Faucet(addr.GetAddress()); err != nil {
			return err
		}
>>>>>>> fc2804c6
	}
	time.Sleep(2 * time.Second)

	return nil
}

func initMarketAccounts() error {
	client, err := newOperatorClient()
	if err != nil {
		return err
	}
	ctx := context.Background()

	// create a new market
	depositMarketReply, err := client.DepositMarket(ctx, &pboperator.DepositMarketRequest{})
	if err != nil {
		return err
	}

	addr := depositMarketReply.GetAddresses()[0]

	// and fund it with 1 LBTC and 6500 USDT
<<<<<<< HEAD
	if _, err := explorerSvc.Faucet(depositMarketReply.GetAddresses()[0]); err != nil {
		return err
	}
	_, usdt, err := explorerSvc.Mint(depositMarketReply.GetAddresses()[0], 6500)
=======
	if _, err := explorerSvc.Faucet(addr); err != nil {
		return err
	}
	_, usdt, err := explorerSvc.Mint(addr, 6500)
>>>>>>> fc2804c6
	if err != nil {
		return err
	}
	lbtc := config.GetNetwork().AssetID

	time.Sleep(8 * time.Second)

	// ...finally, open the market
	if _, err := client.OpenMarket(ctx, &pboperator.OpenMarketRequest{
		Market: &pbtypes.Market{
			BaseAsset:  lbtc,
			QuoteAsset: usdt,
		},
	}); err != nil {
		return err
	}

	return nil
}

func getTradableMarket() (m trademarket.Market, err error) {
	client, err := tradeclient.NewTradeClient("localhost", config.GetInt(config.TraderListeningPortKey))
	if err != nil {
		return
	}

	// get trading market from the list of all those tradable
	marketsReply, err := client.Markets()
	if err != nil {
		return
	}
	if len(marketsReply.GetMarkets()) <= 0 {
		err = errors.New("no open markets found")
		return
	}

	m = trademarket.Market{
		BaseAsset:  marketsReply.GetMarkets()[0].GetMarket().GetBaseAsset(),
		QuoteAsset: marketsReply.GetMarkets()[0].GetMarket().GetQuoteAsset(),
	}

	return
}

func tradeLBTCPerUSDTFixedLBTC(w wallet, market trademarket.Market) (string, error) {
	balances, err := w.getWalletBalance()
	if err != nil {
		return "", err
	}

	if balances[config.GetNetwork().AssetID] == 0 {
		if _, err := w.explorer.Faucet(w.address); err != nil {
			return "", err
		}
		time.Sleep(5 * time.Second)
	}

	client, err := tradeclient.NewTradeClient("localhost", config.GetInt(config.TraderListeningPortKey))
	if err != nil {
		return "", err
	}
	tr, err := pkgtrade.NewTrade(trade.NewTradeOpts{
		Chain:           "regtest",
		ExplorerService: explorerSvc,
		Client:          client,
	})
	if err != nil {
		return "", err
	}

	// SELL LBTC specifing the will of sending 0.1 LBTC
	return tr.SellAndComplete(pkgtrade.BuyOrSellAndCompleteOpts{
		Market:      market,
		TradeType:   int(tradetype.Sell),
		Amount:      10000000,
		Asset:       market.BaseAsset,
		PrivateKey:  w.signingKey,
		BlindingKey: w.blindingKey,
	})
}

func tradeLBTCPerUSDTFixedUSDT(w wallet, market trademarket.Market) (string, error) {
	client, err := tradeclient.NewTradeClient("localhost", config.GetInt(config.TraderListeningPortKey))
	if err != nil {
		return "", err
	}
	tr, err := pkgtrade.NewTrade(trade.NewTradeOpts{
		Chain:           "regtest",
		ExplorerService: explorerSvc,
		Client:          client,
	})
	if err != nil {
		return "", err
	}

	// SELL LBTC specifing the will of buying 400 USDT
	return tr.SellAndComplete(pkgtrade.BuyOrSellAndCompleteOpts{
		Market:      market,
		TradeType:   int(tradetype.Sell),
		Amount:      40000000000,
		Asset:       market.QuoteAsset,
		PrivateKey:  w.signingKey,
		BlindingKey: w.blindingKey,
	})
}

func newWalletClient() (pbwallet.WalletClient, error) {
	opts := []grpc.DialOption{}
	opts = append(opts, grpc.WithInsecure())
	conn, err := grpc.Dial(fmt.Sprintf("%s:%d", "localhost", config.GetInt(config.OperatorListeningPortKey)), opts...)
	if err != nil {
		return nil, err
	}
	return pbwallet.NewWalletClient(conn), nil
}

func newOperatorClient() (pboperator.OperatorClient, error) {
	opts := []grpc.DialOption{}
	opts = append(opts, grpc.WithInsecure())
	conn, err := grpc.Dial(fmt.Sprintf("%s:%d", "localhost", config.GetInt(config.OperatorListeningPortKey)), opts...)
	if err != nil {
		return nil, err
	}
	return pboperator.NewOperatorClient(conn), nil
}

type wallet struct {
	signingKey  []byte
	blindingKey []byte
	address     string
	explorer    explorer.Service
}

func newSingleKeyWallet() (w wallet, err error) {
	prvkey, err := btcec.NewPrivateKey(btcec.S256())
	if err != nil {
		return
	}
	blindkey, err := btcec.NewPrivateKey(btcec.S256())
	if err != nil {
		return
	}

	p2wpkh := payment.FromPublicKey(prvkey.PubKey(), config.GetNetwork(), blindkey.PubKey())
	ctAddress, err := p2wpkh.ConfidentialWitnessPubKeyHash()
	if err != nil {
		return
	}

	w = wallet{
		signingKey:  prvkey.Serialize(),
		blindingKey: blindkey.Serialize(),
		address:     ctAddress,
		explorer:    explorerSvc,
	}
	return
}

func (w wallet) getWalletBalance() (map[string]uint64, error) {
	unspents, err := w.explorer.GetUnspents(w.address, [][]byte{w.blindingKey})
	if err != nil {
		return nil, err
	}
	balances := map[string]uint64{}
	for _, u := range unspents {
		balances[u.Asset()] += u.Value()
	}
	return balances, nil
}

// Parallelize parallelizes the function calls
func Parallelize(functions ...func()) {
	var waitGroup sync.WaitGroup
	waitGroup.Add(len(functions))

	defer waitGroup.Wait()

	for _, function := range functions {
		go func(copy func()) {
			defer waitGroup.Done()
			copy()
		}(function)
	}
}<|MERGE_RESOLUTION|>--- conflicted
+++ resolved
@@ -154,15 +154,10 @@
 	if err != nil {
 		return err
 	}
-<<<<<<< HEAD
-	if _, err := explorerSvc.Faucet(depositFeeReply.GetAddressWithBlindingKey()[0].Address); err != nil {
-		return err
-=======
 	for _, addr := range depositFeeReply.GetAddressWithBlindingKey() {
 		if _, err := explorerSvc.Faucet(addr.GetAddress()); err != nil {
 			return err
 		}
->>>>>>> fc2804c6
 	}
 	time.Sleep(2 * time.Second)
 
@@ -185,17 +180,10 @@
 	addr := depositMarketReply.GetAddresses()[0]
 
 	// and fund it with 1 LBTC and 6500 USDT
-<<<<<<< HEAD
-	if _, err := explorerSvc.Faucet(depositMarketReply.GetAddresses()[0]); err != nil {
-		return err
-	}
-	_, usdt, err := explorerSvc.Mint(depositMarketReply.GetAddresses()[0], 6500)
-=======
 	if _, err := explorerSvc.Faucet(addr); err != nil {
 		return err
 	}
 	_, usdt, err := explorerSvc.Mint(addr, 6500)
->>>>>>> fc2804c6
 	if err != nil {
 		return err
 	}
