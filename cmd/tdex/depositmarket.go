package main

import (
	"context"
	"errors"
	log "github.com/sirupsen/logrus"
	"github.com/tdex-network/tdex-daemon/pkg/bufferutil"
	"github.com/tdex-network/tdex-daemon/pkg/explorer"
	"github.com/tdex-network/tdex-daemon/pkg/trade"
	"github.com/tdex-network/tdex-daemon/pkg/wallet"
	pboperator "github.com/tdex-network/tdex-protobuf/generated/go/operator"
	pbtypes "github.com/tdex-network/tdex-protobuf/generated/go/types"
	"github.com/vulpemventures/go-elements/address"
	"github.com/vulpemventures/go-elements/confidential"
	"github.com/vulpemventures/go-elements/network"
	"github.com/vulpemventures/go-elements/pset"
	"github.com/vulpemventures/go-elements/transaction"
	"sort"
	"time"

	"github.com/urfave/cli/v2"
)

const (
	MinMilliSatPerByte = 150
	CrawlInterval      = 3
	MinBaseDeposit     = 50000
	MinQuoteDeposit    = 50000
)

var depositmarket = cli.Command{
	Name:  "depositmarket",
	Usage: "get a deposit address for a given market or create a new one",
	Flags: []cli.Flag{
		&cli.StringFlag{
			Name:  "quote_asset",
			Usage: "the quote asset hash of an existent market",
			Value: "",
		},
		&cli.BoolFlag{
			Name:  "no-fragment",
			Usage: "disable utxo fragmentation",
			Value: false,
		},
		&cli.StringFlag{
			Name:  "explorer",
			Usage: "explorer endpoint url",
			Value: "http://127.0.0.1:3001",
		},
		&cli.IntFlag{
			Name:  "num_of_addresses",
			Usage: "the number of addresses to generate for the market",
		},
	},
	Action: depositMarketAction,
}

type AssetValuePair struct {
	BaseValue  uint64
	BaseAsset  string
	QuoteValue uint64
	QuoteAsset string
}

var fragmentationMap = map[int]int{
	1: 30,
	2: 15,
	3: 10,
	5: 2,
}

func depositMarketAction(ctx *cli.Context) error {
	client, cleanup, err := getOperatorClient(ctx)
	if err != nil {
		return err
	}
	defer cleanup()

<<<<<<< HEAD
	net, baseAssetKey := getNetworkAndBaseAssetKey(ctx.String("network"))
	explorerUrl := ctx.String("explorer")
	fragmentationDisabled := ctx.Bool("no-fragment")
	quoteAssetOpt := ctx.String("quote_asset")
	baseAssetOpt := ""
	if quoteAssetOpt != "" {
		baseAssetOpt = baseAssetKey
	}

	if fragmentationDisabled {
		resp, err := client.DepositMarket(
			context.Background(), &pboperator.DepositMarketRequest{
				Market: &pbtypes.Market{
					BaseAsset:  baseAssetOpt,
					QuoteAsset: quoteAssetOpt,
				},
				NumOfAddresses: 1,
			},
		)
		if err != nil {
			return err
		}

		printRespJSON(resp)

		return nil
	}

	randomWallet, err := trade.NewRandomWallet(&net)
	if err != nil {
		return err
	}

	log.Warnf("fund address: %v", randomWallet.Address())
	explorerSvc := explorer.NewService(explorerUrl)
	assetValuePair, unspents := findAssetsUnspents(
		randomWallet,
		explorerSvc,
		baseAssetKey,
	)

	log.Info("calculating fragments ...")
	baseFragments, quoteFragments := fragmentUnspents(assetValuePair)
	outsLen := len(baseFragments) + len(quoteFragments)

	log.Infof("base fragments: %v", baseFragments)
	log.Infof("quote fragments: %v", quoteFragments)

	feeAmount := wallet.EstimateTxSize(
		len(unspents),
		outsLen,
		false,
		MinMilliSatPerByte,
	)

	addresses, err := fetchMarketAddresses(
		outsLen,
		client,
		baseAssetOpt,
		quoteAssetOpt,
	)
	if err != nil {
		return err
	}

	outputs := createOutputs(
		baseFragments,
		quoteFragments,
		feeAmount,
		addresses,
		assetValuePair,
		baseAssetKey,
	)

	log.Info("crafting transaction ...")
	inputBlindingKeys := [][]byte{
		randomWallet.BlindingKey(),
		randomWallet.BlindingKey(),
	}
	txHex, err := craftTransaction(
		randomWallet,
		unspents,
		outputs,
		feeAmount,
		net,
		baseAssetKey,
		inputBlindingKeys,
	)
	if err != nil {
		return err
	}

	log.Info("broadcasting transaction ...")

	for {
		resp, err := explorerSvc.BroadcastTransaction(txHex)
		if err != nil {
			log.Warn(err)
			log.Info("transaction broadcast retry")
			continue
		}
		log.Info(resp)
		break
	}

	return nil
}

func fetchMarketAddresses(
	outsLen int,
	client pboperator.OperatorClient,
	baseAssetOpt string,
	quoteAssetOpt string,
) ([]string, error) {
	depositMarket, err := client.DepositMarket(
		context.Background(), &pboperator.DepositMarketRequest{
=======
	numOfAddresses := ctx.Int64("num_of_addresses")
	resp, err := client.DepositMarket(
		context.Background(),
		&pboperator.DepositMarketRequest{
>>>>>>> fc2804c6
			Market: &pbtypes.Market{
				BaseAsset:  baseAssetOpt,
				QuoteAsset: quoteAssetOpt,
			},
<<<<<<< HEAD
			NumOfAddresses: int64(outsLen),
=======
			NumOfAddresses: numOfAddresses,
>>>>>>> fc2804c6
		},
	)
	if err != nil {
		return nil, err
	}

	return depositMarket.GetAddresses(), nil
}

func createOutputs(
	baseFragments, quoteFragments []uint64,
	feeAmount uint64,
	addresses []string,
	assetValuePair AssetValuePair,
	baseAssetKey string,
) []TxOut {
	outsLen := len(baseFragments) + len(quoteFragments)
	outputs := make([]TxOut, 0, outsLen)

	index := 0
	for i, v := range baseFragments {
		value := int64(v)
		//deduct fee from last(largest) fragment
		if i == len(baseFragments)-1 {
			value = int64(v) - int64(feeAmount)
		}
		outputs = append(outputs, TxOut{
			Asset:   baseAssetKey,
			Value:   value,
			Address: addresses[index],
		})
		index++
	}
	for _, v := range quoteFragments {
		outputs = append(outputs, TxOut{
			Asset:   assetValuePair.QuoteAsset,
			Value:   int64(v),
			Address: addresses[index],
		})
		index++
	}

	return outputs
}

func fragmentUnspents(pair AssetValuePair) ([]uint64, []uint64) {

	baseAssetFragments := make([]uint64, 0)
	quoteAssetFragments := make([]uint64, 0)

	baseSum := uint64(0)
	quoteSum := uint64(0)
	for numOfUtxo, percentage := range fragmentationMap {
		for ; numOfUtxo > 0; numOfUtxo-- {
			baseAssetPart := percent(int(pair.BaseValue), percentage)
			baseSum += uint64(baseAssetPart)
			baseAssetFragments = append(baseAssetFragments, uint64(baseAssetPart))

			quoteAssetPart := percent(int(pair.QuoteValue), percentage)
			quoteSum += uint64(quoteAssetPart)
			quoteAssetFragments = append(quoteAssetFragments, uint64(quoteAssetPart))
		}
	}

	sort.Slice(baseAssetFragments, func(i, j int) bool {
		return baseAssetFragments[i] < baseAssetFragments[j]
	})

	sort.Slice(quoteAssetFragments, func(i, j int) bool {
		return quoteAssetFragments[i] < quoteAssetFragments[j]
	})

	//if there is rest, created when calculating percentage,
	//add it to last fragment
	if baseSum != pair.BaseValue {
		baseRest := pair.BaseValue - baseSum
		if baseRest > 0 {
			baseAssetFragments[len(baseAssetFragments)-1] =
				baseAssetFragments[len(baseAssetFragments)-1] + baseRest
		}
	}

	//if there is rest, created when calculating percentage,
	//add it to last fragment
	if quoteSum != pair.QuoteValue {
		quoteRest := pair.QuoteValue - quoteSum
		if quoteRest > 0 {
			quoteAssetFragments[len(quoteAssetFragments)-1] =
				quoteAssetFragments[len(quoteAssetFragments)-1] + quoteRest
		}
	}

	return baseAssetFragments, quoteAssetFragments
}

func percent(num int, percent int) float64 {
	return (float64(num) * float64(percent)) / float64(100)
}

func findAssetsUnspents(
	randomWallet *trade.Wallet,
	explorerSvc explorer.Service,
	baseAssetKey string,
) (
	AssetValuePair,
	[]explorer.Utxo,
) {

	var assetValuePair AssetValuePair
	var unspents []explorer.Utxo
	var err error

events:
	for {
		unspents, err = explorerSvc.GetUnspents(
			randomWallet.Address(),
			[][]byte{randomWallet.BlindingKey()},
		)
		if err != nil {
			log.Warn(err)
		}

		if len(unspents) > 0 {

			valuePerAsset := make(map[string]uint64, 0)
			for _, v := range unspents {
				valuePerAsset[v.Asset()] += v.Value()
			}

			switch len(valuePerAsset) {
			case 1:
				for k, v := range valuePerAsset {
					if k == baseAssetKey {
						log.Warnf(
							"only base asset %v funded with value %v",
							k,
							v,
						)
					} else {
						log.Warnf(
							"only quote asset %v funded with value %v",
							k,
							v,
						)
					}
				}
			case 2:
				for k, v := range valuePerAsset {
					if k == baseAssetKey {
						if v < MinBaseDeposit {
							log.Warnf(
								"min base deposit is %v please top up",
								MinBaseDeposit,
							)
							continue events
						}
						assetValuePair.BaseAsset = k
						assetValuePair.BaseValue = v
						log.Infof(
							"base asset %v funded with value %v",
							k,
							v,
						)
					} else {
						if v < MinBaseDeposit {
							log.Warnf(
								"min quote deposit is %v, please top up",
								MinQuoteDeposit,
							)
							continue events
						}
						assetValuePair.QuoteAsset = k
						assetValuePair.QuoteValue = v
						log.Infof(
							"quote asset %v funded with value %v",
							k,
							v,
						)
					}
				}
				break events
			}
		}

		time.Sleep(time.Duration(CrawlInterval) * time.Second)
	}

	return assetValuePair, unspents
}

func craftTransaction(
	randomWallet *trade.Wallet,
	unspents []explorer.Utxo,
	outs []TxOut,
	feeAmount uint64,
	network network.Network,
	baseAssetKey string,
	inputBlindingKeys [][]byte,
) (string, error) {

	outputs, outputsBlindingKeys, err := parseRequestOutputs(outs, network)
	if err != nil {
		return "", err
	}

	ptx, err := pset.New(
		make([]*transaction.TxInput, 0, len(unspents)),
		make([]*transaction.TxOutput, 0, len(outputs)),
		2,
		0,
	)
	if err != nil {
		return "", err
	}

	ptx, err = addInsAndOutsToPset(ptx, unspents, outputs)
	if err != nil {
		return "", err
	}

	blinder, err := pset.NewBlinder(
		ptx,
		inputBlindingKeys,
		outputsBlindingKeys,
		nil,
		nil,
	)
	if err != nil {
		return "", err
	}

	err = blinder.Blind()
	if err != nil {
		return "", err
	}

	updater, err := pset.NewUpdater(ptx)
	if err != nil {
		return "", err
	}

	feeValue, _ := confidential.SatoshiToElementsValue(feeAmount)
	lbtc, err := bufferutil.AssetHashToBytes(baseAssetKey)
	if err != nil {
		return "", err
	}
	feeOutput := transaction.NewTxOutput(lbtc, feeValue[:], []byte{})
	updater.AddOutput(feeOutput)

	ptxBase64, err := ptx.ToBase64()
	if err != nil {
		return "", err
	}

	signedPtxBase64, err := randomWallet.Sign(ptxBase64)
	if err != nil {
		return "", err
	}

	signedPtx, err := pset.NewPsetFromBase64(signedPtxBase64)
	if err != nil {
		return "", err
	}

	valid, err := signedPtx.ValidateAllSignatures()
	if err != nil {
		return "", err
	}

	if !valid {
		return "", errors.New("invalid signatures")
	}

	err = pset.FinalizeAll(signedPtx)
	if err != nil {
		return "", err
	}

	finalTx, err := pset.Extract(signedPtx)
	if err != nil {
		return "", err
	}

	txHex, err := finalTx.ToHex()
	if err != nil {
		return "", err
	}

	return txHex, nil
}

type TxOut struct {
	Asset   string
	Value   int64
	Address string
}

func parseRequestOutputs(reqOutputs []TxOut, network network.Network) (
	[]*transaction.TxOutput,
	[][]byte,
	error,
) {
	outputs := make([]*transaction.TxOutput, 0, len(reqOutputs))
	blindingKeys := make([][]byte, 0, len(reqOutputs))

	for _, out := range reqOutputs {
		asset, err := bufferutil.AssetHashToBytes(out.Asset)
		if err != nil {
			return nil, nil, err
		}
		value, err := bufferutil.ValueToBytes(uint64(out.Value))
		if err != nil {
			return nil, nil, err
		}
		script, blindingKey, err := parseConfidentialAddress(
			out.Address,
			network,
		)
		if err != nil {
			return nil, nil, err
		}

		output := transaction.NewTxOutput(asset, value, script)
		outputs = append(outputs, output)
		blindingKeys = append(blindingKeys, blindingKey)
	}
	return outputs, blindingKeys, nil
}

func parseConfidentialAddress(
	addr string,
	network network.Network,
) ([]byte, []byte, error) {
	script, err := address.ToOutputScript(addr, network)
	if err != nil {
		return nil, nil, err
	}
	ctAddr, err := address.FromConfidential(addr)
	if err != nil {
		return nil, nil, err
	}
	return script, ctAddr.BlindingKey, nil
}

func addInsAndOutsToPset(
	ptx *pset.Pset,
	inputsToAdd []explorer.Utxo,
	outputsToAdd []*transaction.TxOutput,
) (*pset.Pset, error) {
	updater, err := pset.NewUpdater(ptx)
	if err != nil {
		return nil, err
	}

	for _, in := range inputsToAdd {
		input, witnessUtxo, _ := in.Parse()
		updater.AddInput(input)
		err := updater.AddInWitnessUtxo(witnessUtxo, len(ptx.Inputs)-1)
		if err != nil {
			return nil, err
		}
	}

	for _, out := range outputsToAdd {
		updater.AddOutput(out)
	}

	return ptx, nil
}

func getNetworkAndBaseAssetKey(net string) (network.Network, string) {
	if net == network.Regtest.Name {
		return network.Regtest, network.Regtest.AssetID
	}
	return network.Liquid, network.Liquid.AssetID
}<|MERGE_RESOLUTION|>--- conflicted
+++ resolved
@@ -3,6 +3,13 @@
 import (
 	"context"
 	"errors"
+	"sort"
+	"time"
+
+	"github.com/vulpemventures/go-elements/elementsutil"
+
+	"github.com/tdex-network/tdex-daemon/config"
+
 	log "github.com/sirupsen/logrus"
 	"github.com/tdex-network/tdex-daemon/pkg/bufferutil"
 	"github.com/tdex-network/tdex-daemon/pkg/explorer"
@@ -11,12 +18,9 @@
 	pboperator "github.com/tdex-network/tdex-protobuf/generated/go/operator"
 	pbtypes "github.com/tdex-network/tdex-protobuf/generated/go/types"
 	"github.com/vulpemventures/go-elements/address"
-	"github.com/vulpemventures/go-elements/confidential"
 	"github.com/vulpemventures/go-elements/network"
 	"github.com/vulpemventures/go-elements/pset"
 	"github.com/vulpemventures/go-elements/transaction"
-	"sort"
-	"time"
 
 	"github.com/urfave/cli/v2"
 )
@@ -76,9 +80,7 @@
 	}
 	defer cleanup()
 
-<<<<<<< HEAD
 	net, baseAssetKey := getNetworkAndBaseAssetKey(ctx.String("network"))
-	explorerUrl := ctx.String("explorer")
 	fragmentationDisabled := ctx.Bool("no-fragment")
 	quoteAssetOpt := ctx.String("quote_asset")
 	baseAssetOpt := ""
@@ -87,13 +89,17 @@
 	}
 
 	if fragmentationDisabled {
+		numOfAddresses := int64(1)
+		if ctx.Int64("num_of_addresses") > 1 {
+			numOfAddresses = ctx.Int64("num_of_addresses")
+		}
 		resp, err := client.DepositMarket(
 			context.Background(), &pboperator.DepositMarketRequest{
 				Market: &pbtypes.Market{
 					BaseAsset:  baseAssetOpt,
 					QuoteAsset: quoteAssetOpt,
 				},
-				NumOfAddresses: 1,
+				NumOfAddresses: numOfAddresses,
 			},
 		)
 		if err != nil {
@@ -111,7 +117,10 @@
 	}
 
 	log.Warnf("fund address: %v", randomWallet.Address())
-	explorerSvc := explorer.NewService(explorerUrl)
+	explorerSvc, err := config.GetExplorer()
+	if err != nil {
+		log.WithError(err).Panic("error while setting up explorer service")
+	}
 	assetValuePair, unspents := findAssetsUnspents(
 		randomWallet,
 		explorerSvc,
@@ -193,21 +202,11 @@
 ) ([]string, error) {
 	depositMarket, err := client.DepositMarket(
 		context.Background(), &pboperator.DepositMarketRequest{
-=======
-	numOfAddresses := ctx.Int64("num_of_addresses")
-	resp, err := client.DepositMarket(
-		context.Background(),
-		&pboperator.DepositMarketRequest{
->>>>>>> fc2804c6
 			Market: &pbtypes.Market{
 				BaseAsset:  baseAssetOpt,
 				QuoteAsset: quoteAssetOpt,
 			},
-<<<<<<< HEAD
 			NumOfAddresses: int64(outsLen),
-=======
-			NumOfAddresses: numOfAddresses,
->>>>>>> fc2804c6
 		},
 	)
 	if err != nil {
@@ -449,7 +448,7 @@
 		return "", err
 	}
 
-	feeValue, _ := confidential.SatoshiToElementsValue(feeAmount)
+	feeValue, _ := elementsutil.SatoshiToElementsValue(feeAmount)
 	lbtc, err := bufferutil.AssetHashToBytes(baseAssetKey)
 	if err != nil {
 		return "", err
@@ -541,7 +540,7 @@
 	addr string,
 	network network.Network,
 ) ([]byte, []byte, error) {
-	script, err := address.ToOutputScript(addr, network)
+	script, err := address.ToOutputScript(addr)
 	if err != nil {
 		return nil, nil, err
 	}
